--- conflicted
+++ resolved
@@ -17,7 +17,7 @@
     SignedBatchManager private signedBatchManager;
     SlotsManager private slotsManager;
 
-    // keep validatorsAddresses because maybe 
+    // keep validatorsAddresses because maybe
     address[] private validatorsAddresses;
     // mapping in case they could be added/removed
     mapping(address => bool) private isValidator;
@@ -29,12 +29,7 @@
     mapping(string => uint256) public nextTimeoutBlock;
 
     Chain[] private chains;
-<<<<<<< HEAD
-    address[] private validatorsAddresses;
-
-=======
-    
->>>>>>> 901ff573
+
     // BlockchainID -> validator address -> ValidatorCardanoData
     mapping(string => mapping(address => ValidatorCardanoData)) private validatorsCardanoDataPerAddress;
     // BlockchainID -> ValidatorCardanoData[]
@@ -44,7 +39,7 @@
     uint16 private maxNumberOfTransactions;
     uint8 private timeoutBlocksNumber;
     uint8 public validatorsCount;
-    
+
     constructor(address[] memory _validators, uint16 _maxNumberOfTransactions, uint8 _timeoutBlocksNumber) {
         for (uint i = 0; i < _validators.length; i++) {
             isValidator[_validators[i]] = true;
@@ -164,11 +159,13 @@
     // Will determine if enough transactions are confirmed, or the timeout between two batches is exceeded.
     // It will also check if the given validator already submitted a signed batch and return the response accordingly.
     function shouldCreateBatch(string calldata _destinationChain) public view override returns (bool batch) {
-        if (signedBatchManager.isBatchCreated(_destinationChain) ||
-            signedBatchManager.isBatchAlreadySubmittedBy(_destinationChain, msg.sender)) {
+        if (
+            signedBatchManager.isBatchCreated(_destinationChain) ||
+            signedBatchManager.isBatchAlreadySubmittedBy(_destinationChain, msg.sender)
+        ) {
             return false;
         }
-        
+
         uint256 cnt = getBatchingTxsCount(_destinationChain);
         return cnt >= maxNumberOfTransactions || (cnt > 0 && block.number >= nextTimeoutBlock[_destinationChain]);
     }
