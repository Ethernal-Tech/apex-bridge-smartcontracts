--- conflicted
+++ resolved
@@ -44,10 +44,7 @@
     // Batches
     function submitSignedBatch(SignedBatch calldata _signedBatch) external override onlyValidator {
         if (!shouldCreateBatch(_signedBatch.destinationChainId)) {
-<<<<<<< HEAD
-=======
             // it will revert also if chain is not registered
->>>>>>> f432b543
             revert CanNotCreateBatchYet(_signedBatch.destinationChainId);
         }
         signedBatchManager.submitSignedBatch(_signedBatch, msg.sender);
@@ -80,11 +77,7 @@
         string calldata _addressMultisig,
         string calldata _addressFeePayer,
         ValidatorCardanoData calldata _validator,
-<<<<<<< HEAD
-        bytes calldata _validationSignature,
-=======
         string calldata _validationSignature,
->>>>>>> f432b543
         uint256 _tokenQuantity
     ) external override onlyValidator {
         if (isChainRegistered[_chainId]) {
@@ -235,11 +228,7 @@
         return chains;
     }
 
-<<<<<<< HEAD
     function getRawTransactionFromLastBatch(string calldata _destinationChain) external view returns (bytes memory) {
-=======
-    function getRawTransactionFromLastBatch(string calldata _destinationChain) external view returns (string memory) {
->>>>>>> f432b543
         return signedBatchManager.getRawTransactionFromLastBatch(_destinationChain);
     }
 
