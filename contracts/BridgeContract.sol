// SPDX-License-Identifier: UNLICENSED
pragma solidity ^0.8.23;

import "@openzeppelin/contracts/utils/Strings.sol";
import "./interfaces/IBridgeContract.sol";
import "./ClaimsHelper.sol";
import "./SlotsManager.sol";
import "./ClaimsManager.sol";
import "./SignedBatchManager.sol";
import "./UTXOsManager.sol";
import "./ValidatorsContract.sol";
import "hardhat/console.sol";

contract BridgeContract is IBridgeContract {
    ClaimsManager private claimsManager;
    SignedBatchManager private signedBatchManager;
    SlotsManager private slotsManager;
    UTXOsManager private utxosManager;
    ValidatorsContract private validatorsContract;

    address private owner;

    Chain[] private chains;

<<<<<<< HEAD
    function initialize() public {
        owner = msg.sender;
    }

    function setDependencies(
        address _claimsManagerAddress,
        address _signedBatchManagerAddress,
        address _slotsManagerAddress,
        address _utxosManagerAddress,
        address _validatorsContractAddress
    ) external onlyOwner {
        claimsManager = ClaimsManager(_claimsManagerAddress);
        signedBatchManager = SignedBatchManager(_signedBatchManagerAddress);
        slotsManager = SlotsManager(_slotsManagerAddress);
        utxosManager = UTXOsManager(_utxosManagerAddress);
        validatorsContract = ValidatorsContract(_validatorsContractAddress);
=======
    constructor() {
        owner = msg.sender;
>>>>>>> bd4a69e9
    }

    // Claims
    function submitClaims(ValidatorClaims calldata _claims) external override onlyValidator {
        claimsManager.submitClaims(_claims, msg.sender);
    }

    // Batches
    function submitSignedBatch(SignedBatch calldata _signedBatch) external override onlyValidator {
        if (!shouldCreateBatch(_signedBatch.destinationChainId)) {
            // it will revert also if chain is not registered
            revert CanNotCreateBatchYet(_signedBatch.destinationChainId);
        }
        if (
            !validatorsContract.isSignatureValid(
                _signedBatch.destinationChainId,
                _signedBatch.rawTransaction,
                _signedBatch.multisigSignature,
                _signedBatch.feePayerMultisigSignature,
                msg.sender
            )
        ) {
            revert InvalidSignature();
        }
        signedBatchManager.submitSignedBatch(_signedBatch, msg.sender);
    }

    // Slots
    function submitLastObservedBlocks(
        string calldata chainID,
        CardanoBlock[] calldata blocks
    ) external override onlyValidator {
        slotsManager.updateBlocks(chainID, blocks, msg.sender);
    }

    // Chain registration by Owner
    function registerChain(
        string calldata _chainId,
        UTXOs calldata _initialUTXOs,
        string calldata _addressMultisig,
        string calldata _addressFeePayer,
        ValidatorAddressCardanoData[] calldata validators,
        uint256 _tokenQuantity
    ) public override onlyOwner {
        validatorsContract.setValidatorsCardanoData(_chainId, validators);
        _registerChain(_chainId, _initialUTXOs, _addressMultisig, _addressFeePayer, _tokenQuantity);
    }

    function registerChainGovernance(
        string calldata _chainId,
        UTXOs calldata _initialUTXOs,
        string calldata _addressMultisig,
        string calldata _addressFeePayer,
        ValidatorCardanoData calldata _validator,
        uint256 _tokenQuantity
    ) external override onlyValidator {
        if (claimsManager.isChainRegistered(_chainId)) {
            revert ChainAlreadyRegistered(_chainId);
        }
        if (claimsManager.voted(_chainId, msg.sender)) {
            revert AlreadyProposed(_chainId);
        }

        ChainWithoutSignatures memory _chain = ChainWithoutSignatures(
            _chainId,
            _initialUTXOs,
            _addressMultisig,
            _addressFeePayer,
            _tokenQuantity
        );
        bytes32 chainHash = keccak256(abi.encode(_chain));

        claimsManager.setVoted(_chainId, msg.sender, true);
        claimsManager.setNumberOfVotes(chainHash);
        validatorsContract.addValidatorCardanoData(_chainId, msg.sender, _validator);

        if (claimsManager.numberOfVotes(chainHash) == validatorsContract.getValidatorsCount()) {
            _registerChain(_chainId, _initialUTXOs, _addressMultisig, _addressFeePayer, _tokenQuantity);
        } else {
            emit newChainProposal(_chainId, msg.sender);
        }
    }

    function _registerChain(
        string calldata _chainId,
        UTXOs calldata _initialUTXOs,
        string calldata _addressMultisig,
        string calldata _addressFeePayer,
        uint256 _tokenQuantity
    ) internal {
        claimsManager.setChainRegistered(_chainId);
        chains.push();
        chains[chains.length - 1].id = _chainId;
        chains[chains.length - 1].utxos = _initialUTXOs;
        chains[chains.length - 1].addressMultisig = _addressMultisig;
        chains[chains.length - 1].addressFeePayer = _addressFeePayer;
        chains[chains.length - 1].tokenQuantity = _tokenQuantity;

        utxosManager.setInitialUTxOs(_chainId, _initialUTXOs);

        claimsManager.setTokenQuantity(_chainId, _tokenQuantity);

        claimsManager.resetCurrentBatchBlock(_chainId);

        claimsManager.setNextTimeoutBlock(_chainId, block.number);

        emit newChainRegistered(_chainId);
    }

    // Queries

    // Will determine if enough transactions are confirmed, or the timeout between two batches is exceeded.
    // It will also check if the given validator already submitted a signed batch and return the response accordingly.
    function shouldCreateBatch(string calldata _destinationChain) public view override returns (bool batch) {
        if (
            claimsManager.isBatchCreated(_destinationChain) ||
            claimsManager.isBatchAlreadySubmittedBy(_destinationChain, msg.sender)
        ) {
            return false;
        }

        return claimsManager.shouldCreateBatch(_destinationChain);
    }

    function getNextBatchId(string calldata _destinationChain) external view override returns (uint256 result) {
        if (!shouldCreateBatch(_destinationChain)) {
            return 0;
        }

        (uint256 batchId, ) = claimsManager.lastConfirmedBatch(_destinationChain);

        return batchId + 1;
    }

    // Will return confirmed transactions until NEXT_BATCH_TIMEOUT_BLOCK or maximum number of transactions that
    // can be included in the batch, if the maximum number of transactions in a batch has been exceeded
    function getConfirmedTransactions(
        string calldata _destinationChain
    ) external view override returns (ConfirmedTransaction[] memory _confirmedTransactions) {
        if (!shouldCreateBatch(_destinationChain)) {
            revert CanNotCreateBatchYet(_destinationChain);
        }

        uint256 firstTxNonce = claimsManager.lastBatchedTxNonce(_destinationChain) + 1;

        uint256 counterConfirmedTransactions = claimsManager.getBatchingTxsCount(_destinationChain);
        _confirmedTransactions = new ConfirmedTransaction[](counterConfirmedTransactions);

        for (uint i = 0; i < counterConfirmedTransactions; i++) {
            _confirmedTransactions[i] = claimsManager.getConfirmedTransaction(_destinationChain, firstTxNonce + i);
        }

        return _confirmedTransactions;
    }

    function getAvailableUTXOs(
        string calldata _destinationChain
    ) external view override returns (UTXOs memory availableUTXOs) {
        return utxosManager.getChainUTXOs(_destinationChain);
    }

    function getConfirmedBatch(
        string calldata _destinationChain
    ) external view override returns (ConfirmedBatch memory batch) {
        return claimsManager.getConfirmedBatch(_destinationChain);
    }

    function getValidatorsCardanoData(
        string calldata _chainId
    ) external view override returns (ValidatorCardanoData[] memory validators) {
        return validatorsContract.getValidatorsCardanoData(_chainId);
    }

    function getLastObservedBlock(
        string calldata _sourceChain
    ) external view override returns (CardanoBlock memory cblock) {
        return slotsManager.getLastObservedBlock(_sourceChain);
    }

    function getAllRegisteredChains() external view override returns (Chain[] memory _chains) {
        return chains;
    }

    function getRawTransactionFromLastBatch(
        string calldata _destinationChain
    ) external view override returns (string memory) {
        (, string memory _rawTransaction) = claimsManager.lastConfirmedBatch(_destinationChain);
        return _rawTransaction;
<<<<<<< HEAD
=======
    }

    function setClaimsManager(address _claimsManager) external onlyOwner {
        claimsManager = ClaimsManager(_claimsManager);
    }

    function setSignedBatchManager(address _signedBatchManager) external onlyOwner {
        signedBatchManager = SignedBatchManager(_signedBatchManager);
    }

    function setUTXOsManager(address _utxosManager) external onlyOwner {
        utxosManager = UTXOsManager(_utxosManager);
    }

    function setSlotsManager(SlotsManager _slotsManager) external onlyOwner {
        slotsManager = SlotsManager(_slotsManager);
    }

    function setValidatorsContract(ValidatorsContract _validatorsContract) external onlyOwner {
        validatorsContract = ValidatorsContract(_validatorsContract);
>>>>>>> bd4a69e9
    }

    modifier onlyValidator() {
        if (!validatorsContract.isValidator(msg.sender)) revert NotValidator();
        _;
    }

    modifier onlyOwner() {
        if (msg.sender != owner) revert NotOwner();
        _;
    }
}<|MERGE_RESOLUTION|>--- conflicted
+++ resolved
@@ -22,7 +22,6 @@
 
     Chain[] private chains;
 
-<<<<<<< HEAD
     function initialize() public {
         owner = msg.sender;
     }
@@ -39,10 +38,6 @@
         slotsManager = SlotsManager(_slotsManagerAddress);
         utxosManager = UTXOsManager(_utxosManagerAddress);
         validatorsContract = ValidatorsContract(_validatorsContractAddress);
-=======
-    constructor() {
-        owner = msg.sender;
->>>>>>> bd4a69e9
     }
 
     // Claims
@@ -100,6 +95,7 @@
         uint256 _tokenQuantity
     ) external override onlyValidator {
         if (claimsManager.isChainRegistered(_chainId)) {
+        if (claimsManager.isChainRegistered(_chainId)) {
             revert ChainAlreadyRegistered(_chainId);
         }
         if (claimsManager.voted(_chainId, msg.sender)) {
@@ -134,6 +130,7 @@
         uint256 _tokenQuantity
     ) internal {
         claimsManager.setChainRegistered(_chainId);
+        claimsManager.setChainRegistered(_chainId);
         chains.push();
         chains[chains.length - 1].id = _chainId;
         chains[chains.length - 1].utxos = _initialUTXOs;
@@ -147,6 +144,7 @@
 
         claimsManager.resetCurrentBatchBlock(_chainId);
 
+        claimsManager.setNextTimeoutBlock(_chainId, block.number);
         claimsManager.setNextTimeoutBlock(_chainId, block.number);
 
         emit newChainRegistered(_chainId);
@@ -231,29 +229,6 @@
     ) external view override returns (string memory) {
         (, string memory _rawTransaction) = claimsManager.lastConfirmedBatch(_destinationChain);
         return _rawTransaction;
-<<<<<<< HEAD
-=======
-    }
-
-    function setClaimsManager(address _claimsManager) external onlyOwner {
-        claimsManager = ClaimsManager(_claimsManager);
-    }
-
-    function setSignedBatchManager(address _signedBatchManager) external onlyOwner {
-        signedBatchManager = SignedBatchManager(_signedBatchManager);
-    }
-
-    function setUTXOsManager(address _utxosManager) external onlyOwner {
-        utxosManager = UTXOsManager(_utxosManager);
-    }
-
-    function setSlotsManager(SlotsManager _slotsManager) external onlyOwner {
-        slotsManager = SlotsManager(_slotsManager);
-    }
-
-    function setValidatorsContract(ValidatorsContract _validatorsContract) external onlyOwner {
-        validatorsContract = ValidatorsContract(_validatorsContract);
->>>>>>> bd4a69e9
     }
 
     modifier onlyValidator() {
