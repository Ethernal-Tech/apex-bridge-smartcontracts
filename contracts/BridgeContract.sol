// SPDX-License-Identifier: UNLICENSED
pragma solidity ^0.8.23;

import "@openzeppelin/contracts/utils/Strings.sol";
import "./interfaces/IBridgeContract.sol";
import "./ClaimsHelper.sol";
import "./SlotsManager.sol";
import "./ClaimsManager.sol";
import "./SignedBatchManager.sol";
import "./UTXOsManager.sol";
import "./ValidatorsContract.sol";
import "hardhat/console.sol";

contract BridgeContract is IBridgeContract {
    ValidatorsContract private validatorsContract;
    ClaimsManager private claimsManager;
    UTXOsManager private utxosManager;
    SignedBatchManager private signedBatchManager;
    SlotsManager private slotsManager;

    Chain[] private chains;

    address private owner;

    constructor() {
        owner = msg.sender;
    }

    // Claims
    function submitClaims(ValidatorClaims calldata _claims) external override onlyValidator {
        claimsManager.submitClaims(_claims, msg.sender);
    }

    // Batches
    function submitSignedBatch(SignedBatch calldata _signedBatch) external override onlyValidator {
        if (!shouldCreateBatch(_signedBatch.destinationChainId)) {
            // it will revert also if chain is not registered
            revert CanNotCreateBatchYet(_signedBatch.destinationChainId);
        }
        if (
            !validatorsContract.isSignatureValid(
                _signedBatch.destinationChainId,
                _signedBatch.rawTransaction,
                _signedBatch.multisigSignature,
                _signedBatch.feePayerMultisigSignature,
                msg.sender
            )
        ) {
            revert InvalidSignature();
        }
        signedBatchManager.submitSignedBatch(_signedBatch, msg.sender);
    }

    // Slots
    function submitLastObservableBlocks(
        string calldata chainID,
        CardanoBlock[] calldata blocks
    ) external override onlyValidator {
        slotsManager.updateBlocks(chainID, blocks, msg.sender);
    }

    // Chain registration by Owner
    function registerChain(
        string calldata _chainId,
        UTXOs calldata _initialUTXOs,
        string calldata _addressMultisig,
        string calldata _addressFeePayer,
        ValidatorAddressCardanoData[] calldata validators,
        uint256 _tokenQuantity
    ) public override onlyOwner {
        validatorsContract.setValidatorsCardanoData(_chainId, validators);
        _registerChain(_chainId, _initialUTXOs, _addressMultisig, _addressFeePayer, _tokenQuantity);
    }

    function registerChainGovernance(
        string calldata _chainId,
        UTXOs calldata _initialUTXOs,
        string calldata _addressMultisig,
        string calldata _addressFeePayer,
        ValidatorCardanoData calldata _validator,
        uint256 _tokenQuantity
    ) external override onlyValidator {
        if (claimsManager.isChainRegistered(_chainId)) {
            revert ChainAlreadyRegistered(_chainId);
        }
        if (claimsManager.voted(_chainId, msg.sender)) {
            revert AlreadyProposed(_chainId);
        }

        ChainWithoutSignatures memory _chain = ChainWithoutSignatures(
            _chainId,
            _initialUTXOs,
            _addressMultisig,
            _addressFeePayer,
            _tokenQuantity
        );
        bytes32 chainHash = keccak256(abi.encode(_chain));

        claimsManager.setVoted(_chainId, msg.sender, true);
        claimsManager.setNumberOfVotes(chainHash);
        validatorsContract.addValidatorCardanoData(_chainId, msg.sender, _validator);

        if (claimsManager.numberOfVotes(chainHash) == validatorsContract.getValidatorsCount()) {
            _registerChain(_chainId, _initialUTXOs, _addressMultisig, _addressFeePayer, _tokenQuantity);
        } else {
            emit newChainProposal(_chainId, msg.sender);
        }
    }

    function _registerChain(
        string calldata _chainId,
        UTXOs calldata _initialUTXOs,
        string calldata _addressMultisig,
        string calldata _addressFeePayer,
        uint256 _tokenQuantity
    ) internal {
        claimsManager.setChainRegistered(_chainId);
        chains.push();
        chains[chains.length - 1].id = _chainId;
        chains[chains.length - 1].utxos = _initialUTXOs;
        chains[chains.length - 1].addressMultisig = _addressMultisig;
        chains[chains.length - 1].addressFeePayer = _addressFeePayer;
        chains[chains.length - 1].tokenQuantity = _tokenQuantity;

        utxosManager.setInitialUTxOs(_chainId, _initialUTXOs);

        claimsManager.setTokenQuantity(_chainId, _tokenQuantity);

        claimsManager.resetCurrentBatchBlock(_chainId);

        claimsManager.setNextTimeoutBlock(_chainId, block.number);

        emit newChainRegistered(_chainId);
    }

    // Queries

    // Will determine if enough transactions are confirmed, or the timeout between two batches is exceeded.
    // It will also check if the given validator already submitted a signed batch and return the response accordingly.
    function shouldCreateBatch(string calldata _destinationChain) public view override returns (bool batch) {
        if (
            claimsManager.isBatchCreated(_destinationChain) ||
            claimsManager.isBatchAlreadySubmittedBy(_destinationChain, msg.sender)
        ) {
            return false;
        }

        return claimsManager.shouldCreateBatch(_destinationChain);
    }

    function getNextBatchId(string calldata _destinationChain) external view override returns (uint256 result) {
        if (!shouldCreateBatch(_destinationChain)) {
            return 0;
        }

        return claimsManager.getNewBatchId(_destinationChain);
    }

    // Will return confirmed transactions until NEXT_BATCH_TIMEOUT_BLOCK or maximum number of transactions that
    // can be included in the batch, if the maximum number of transactions in a batch has been exceeded
    function getConfirmedTransactions(
        string calldata _destinationChain
    ) external view override returns (ConfirmedTransaction[] memory _confirmedTransactions) {
        if (!shouldCreateBatch(_destinationChain)) {
            revert CanNotCreateBatchYet(_destinationChain);
        }

        uint256 firstTxNonce = claimsManager.lastBatchedTxNonce(_destinationChain) + 1;

        uint256 counterConfirmedTransactions = claimsManager.getBatchingTxsCount(_destinationChain);
        _confirmedTransactions = new ConfirmedTransaction[](counterConfirmedTransactions);

        for (uint i = 0; i < counterConfirmedTransactions; i++) {
            _confirmedTransactions[i] = claimsManager.getConfirmedTransaction(_destinationChain, firstTxNonce + i);
        }

        return _confirmedTransactions;
    }

    function getAvailableUTXOs(
        string calldata _destinationChain
    ) external view override returns (UTXOs memory availableUTXOs) {
        return utxosManager.getChainUTXOs(_destinationChain);
    }

    function getConfirmedBatch(
        string calldata _destinationChain
    ) external view override returns (ConfirmedBatch memory batch) {
        return claimsManager.getConfirmedBatch(_destinationChain);
    }

    function getValidatorsCardanoData(
        string calldata _chainId
    ) external view override returns (ValidatorCardanoData[] memory validators) {
        return validatorsContract.getValidatorsCardanoData(_chainId);
    }

    function getLastObservedBlock(
        string calldata _sourceChain
    ) external view override returns (CardanoBlock memory cblock) {
        return slotsManager.getLastObservedBlock(_sourceChain);
    }

    function getAllRegisteredChains() external view override returns (Chain[] memory _chains) {
        return chains;
    }

<<<<<<< HEAD
    function getRawTransactionFromLastBatch(
        string calldata _destinationChain
    ) external view override returns (string memory) {
        return signedBatchManager.getRawTransactionFromLastBatch(_destinationChain);
=======
    function getRawTransactionFromLastBatch(string calldata _destinationChain) external view override returns (string memory) {
        return claimsManager.getRawTransactionFromLastBatch(_destinationChain);
>>>>>>> 5605b3da
    }

    function setClaimsManager(address _claimsManager) external onlyOwner {
        claimsManager = ClaimsManager(_claimsManager);
    }

    function setSignedBatchManager(address _signedBatchManager) external onlyOwner {
        signedBatchManager = SignedBatchManager(_signedBatchManager);
    }

    function setUTXOsManager(address _utxosManager) external onlyOwner {
        utxosManager = UTXOsManager(_utxosManager);
    }

    function setSlotsManager(SlotsManager _slotsManager) external onlyOwner {
        slotsManager = SlotsManager(_slotsManager);
    }

    function setValidatorsContract(ValidatorsContract _validatorsContract) external onlyOwner {
        validatorsContract = ValidatorsContract(_validatorsContract);
    }

    modifier onlyValidator() {
        if (!validatorsContract.isValidator(msg.sender)) revert NotValidator();
        _;
    }

    modifier onlyOwner() {
        if (msg.sender != owner) revert NotOwner();
        _;
    }

    modifier onlyClaimsManager() {
        if (msg.sender != address(claimsManager)) revert NotClaimsManager();
        _;
    }
}<|MERGE_RESOLUTION|>--- conflicted
+++ resolved
@@ -205,15 +205,10 @@
         return chains;
     }
 
-<<<<<<< HEAD
     function getRawTransactionFromLastBatch(
         string calldata _destinationChain
     ) external view override returns (string memory) {
-        return signedBatchManager.getRawTransactionFromLastBatch(_destinationChain);
-=======
-    function getRawTransactionFromLastBatch(string calldata _destinationChain) external view override returns (string memory) {
         return claimsManager.getRawTransactionFromLastBatch(_destinationChain);
->>>>>>> 5605b3da
     }
 
     function setClaimsManager(address _claimsManager) external onlyOwner {
