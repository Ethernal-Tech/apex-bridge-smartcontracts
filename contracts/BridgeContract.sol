// SPDX-License-Identifier: UNLICENSED
pragma solidity ^0.8.23;

import "@openzeppelin/contracts/utils/Strings.sol";
import "./interfaces/IBridgeContract.sol";
import "./ClaimsHelper.sol";
import "./SlotsManager.sol";
import "./ClaimsManager.sol";
import "./SignedBatchManager.sol";
import "./UTXOsManager.sol";
import "hardhat/console.sol";

contract BridgeContract is IBridgeContract {
    ClaimsHelper private claimsHelper;
    ClaimsManager private claimsManager;
    UTXOsManager private utxosManager;
    SignedBatchManager private signedBatchManager;
    SlotsManager private slotsManager;

    // keep validatorsAddresses because maybe
    address[] private validatorsAddresses;
    // mapping in case they could be added/removed
    mapping(address => bool) private isValidator;

    // BlockchainID -> bool
    mapping(string => bool) public registeredChains;

    // Blochchain ID -> blockNumber
    mapping(string => uint256) public nextTimeoutBlock;

    Chain[] private chains;

    // BlockchainID -> validator address -> ValidatorCardanoData
    mapping(string => mapping(address => ValidatorCardanoData)) private validatorsCardanoDataPerAddress;
    // BlockchainID -> ValidatorCardanoData[]
    mapping(string => ValidatorCardanoData[]) private validatorsCardanoData;

    address private owner;
    uint16 private maxNumberOfTransactions;
    uint8 private timeoutBlocksNumber;
    uint8 public validatorsCount;

    constructor(address[] memory _validators, uint16 _maxNumberOfTransactions, uint8 _timeoutBlocksNumber) {
        for (uint i = 0; i < _validators.length; i++) {
            isValidator[_validators[i]] = true;
            validatorsAddresses.push(_validators[i]);
        }
        owner = msg.sender;
        validatorsCount = uint8(_validators.length);
        maxNumberOfTransactions = _maxNumberOfTransactions;
        timeoutBlocksNumber = _timeoutBlocksNumber;
    }

    // Claims
    function submitClaims(ValidatorClaims calldata _claims) external override onlyValidator {
        claimsManager.submitClaims(_claims, msg.sender);
    }

    // Batches
    function submitSignedBatch(SignedBatch calldata _signedBatch) external override onlyValidator {
        signedBatchManager.submitSignedBatch(_signedBatch, msg.sender);
    }

    // Slots
    function submitLastObservableBlocks(
        string calldata chainID,
        CardanoBlock[] calldata blocks
    ) external override onlyValidator {
        slotsManager.updateBlocks(chainID, blocks, msg.sender);
    }

    // Chain registration by Owner
    function registerChain(
        string calldata _chainId,
        UTXOs calldata _initialUTXOs,
        string calldata _addressMultisig,
        string calldata _addressFeePayer,
        ValidatorAddressCardanoData[] calldata validators,
        uint256 _tokenQuantity
    ) public override onlyOwner {
        if (validatorsCount != validators.length) {
            revert InvalidData("validators count");
        }
        // set validator cardano data for each validator
        for (uint i = 0; i < validators.length; i++) {
            ValidatorAddressCardanoData memory dt = validators[i];
            validatorsCardanoDataPerAddress[_chainId][dt.addr] = dt.data;
            validatorsCardanoData[_chainId].push(dt.data);
        }

        _registerChain(_chainId, _initialUTXOs, _addressMultisig, _addressFeePayer, _tokenQuantity);
    }

    function registerChainGovernance(
        string calldata _chainId,
        UTXOs calldata _initialUTXOs,
        string calldata _addressMultisig,
        string calldata _addressFeePayer,
        ValidatorCardanoData calldata validator,
        uint256 _tokenQuantity
    ) external override onlyValidator {
        if (registeredChains[_chainId]) {
            revert ChainAlreadyRegistered(_chainId);
        }
        if (claimsManager.voted(_chainId, msg.sender)) {
            revert AlreadyProposed(_chainId);
        }

        ChainWithoutSignatures memory _chain = ChainWithoutSignatures(
            _chainId,
            _initialUTXOs,
            _addressMultisig,
            _addressFeePayer,
            _tokenQuantity
        );
        bytes32 chainHash = keccak256(abi.encode(_chain));

        claimsManager.setVoted(_chainId, msg.sender, true);
        claimsManager.setNumberOfVotes(chainHash);
        // set validator cardano data
        validatorsCardanoDataPerAddress[_chainId][msg.sender] = validator;
        validatorsCardanoData[_chainId].push(validator);
<<<<<<< HEAD

        if (claimsHelper.hasChainRegistrationConsensus(chainHash)) {
=======
        
        if (claimsManager.numberOfVotes(chainHash) == validatorsCount) {
>>>>>>> 7cd57d01
            _registerChain(_chainId, _initialUTXOs, _addressMultisig, _addressFeePayer, _tokenQuantity);
        } else {
            emit newChainProposal(_chainId, msg.sender);
        }
    }

    function _registerChain(
        string calldata _chainId,
        UTXOs calldata _initialUTXOs,
        string calldata _addressMultisig,
        string calldata _addressFeePayer,
        uint256 _tokenQuantity
    ) internal {
        registeredChains[_chainId] = true;
        chains.push();
        chains[chains.length - 1].id = _chainId;
        chains[chains.length - 1].utxos = _initialUTXOs;
        chains[chains.length - 1].addressMultisig = _addressMultisig;
        chains[chains.length - 1].addressFeePayer = _addressFeePayer;
        chains[chains.length - 1].tokenQuantity = _tokenQuantity;

        utxosManager.setInitialUTxOs(_chainId, _initialUTXOs);

        claimsManager.setTokenQuantity(_chainId, _tokenQuantity);

        signedBatchManager.resetCurrentBatchBlock(_chainId);

        nextTimeoutBlock[_chainId] = block.number + timeoutBlocksNumber;

        emit newChainRegistered(_chainId);
    }

    // Queries

    // Will determine if enough transactions are confirmed, or the timeout between two batches is exceeded.
    // It will also check if the given validator already submitted a signed batch and return the response accordingly.
    function shouldCreateBatch(string calldata _destinationChain) public view override returns (bool batch) {
        if (
            signedBatchManager.isBatchCreated(_destinationChain) ||
            signedBatchManager.isBatchAlreadySubmittedBy(_destinationChain, msg.sender)
        ) {
            return false;
        }

        uint256 cnt = getBatchingTxsCount(_destinationChain);
        return cnt >= maxNumberOfTransactions || (cnt > 0 && block.number >= nextTimeoutBlock[_destinationChain]);
    }

    function getNextBatchId(string calldata _destinationChain) external view override returns (uint256 result) {
        if (!shouldCreateBatch(_destinationChain)) {
            return 0;
        }

        return signedBatchManager.getNewBatchId(_destinationChain);
    }

    // Will return confirmed transactions until NEXT_BATCH_TIMEOUT_BLOCK or maximum number of transactions that
    // can be included in the batch, if the maximum number of transactions in a batch has been exceeded
    function getConfirmedTransactions(
        string calldata _destinationChain
    ) external view override returns (ConfirmedTransaction[] memory _confirmedTransactions) {
        if (!shouldCreateBatch(_destinationChain)) {
            revert CanNotCreateBatchYet(_destinationChain);
        }

        uint256 firstTxNonce = claimsManager.getLastBatchedTxNonce(_destinationChain) + 1;

        uint256 counterConfirmedTransactions = getBatchingTxsCount(_destinationChain);
        _confirmedTransactions = new ConfirmedTransaction[](counterConfirmedTransactions);

        for (uint i = 0; i < counterConfirmedTransactions; i++) {
            _confirmedTransactions[i] = claimsManager.getConfirmedTransaction(_destinationChain, firstTxNonce + i);
        }

        return _confirmedTransactions;
    }

    function getBatchingTxsCount(string calldata _chainId) public view returns (uint256 counterConfirmedTransactions) {
        uint256 lastConfirmedTxNonce = claimsManager.getLastConfirmedTxNonce(_chainId);
        uint256 lastBatchedTxNonce = claimsManager.getLastBatchedTxNonce(_chainId);

        uint256 txsToProcess = ((lastConfirmedTxNonce - lastBatchedTxNonce) >= maxNumberOfTransactions)
            ? maxNumberOfTransactions
            : (lastConfirmedTxNonce - lastBatchedTxNonce);

        counterConfirmedTransactions = 0;

        while (counterConfirmedTransactions < txsToProcess) {
            ConfirmedTransaction memory confirmedTx = claimsManager.getConfirmedTransaction(
                _chainId,
                lastBatchedTxNonce + counterConfirmedTransactions + 1
            );
            if (confirmedTx.blockHeight >= nextTimeoutBlock[_chainId]) {
                break;
            }
            counterConfirmedTransactions++;
        }
    }

    function getAvailableUTXOs(
        string calldata _destinationChain
    ) external view override returns (UTXOs memory availableUTXOs) {
        return utxosManager.getChainUTXOs(_destinationChain);
    }

    function getConfirmedBatch(
        string calldata _destinationChain
    ) external view override returns (ConfirmedBatch memory batch) {
        return signedBatchManager.getConfirmedBatch(_destinationChain);
    }

    function getValidatorsCardanoData(
        string calldata _chainId
    ) external view override returns (ValidatorCardanoData[] memory validators) {
        return validatorsCardanoData[_chainId];
    }

    function getLastObservedBlock(
        string calldata _sourceChain
    ) external view override returns (CardanoBlock memory cblock) {
        return slotsManager.getLastObservedBlock(_sourceChain);
    }

    function getAllRegisteredChains() external view override returns (Chain[] memory _chains) {
        return chains;
    }

    function getQuorumNumberOfValidators() external view override returns (uint8) {
        // return (validatorsCount * 2) / 3 + ((validatorsCount * 2) % 3 == 0 ? 0 : 1); is same as (A + B - 1) / B
        return (validatorsCount * 2 + 2) / 3;
    }

    function getNumberOfVotes(bytes32 _hash) external view override returns (uint8) {
        return claimsManager.numberOfVotes(_hash);
    }

    function setNextTimeoutBlock(string calldata _chainId, uint256 _blockNumber) external /*onlyClaimsManager*/ {
        nextTimeoutBlock[_chainId] = _blockNumber + maxNumberOfTransactions;
    }

    function setClaimsHelper(address _claimsHelper) external onlyOwner {
        claimsHelper = ClaimsHelper(_claimsHelper);
    }

    function setClaimsManager(address _claimsManager) external onlyOwner {
        claimsManager = ClaimsManager(_claimsManager);
    }

    function setSignedBatchManager(address _signedBatchManager) external onlyOwner {
        signedBatchManager = SignedBatchManager(_signedBatchManager);
    }

    function setUTXOsManager(address _utxosManager) external onlyOwner {
        utxosManager = UTXOsManager(_utxosManager);
    }

    function setSlotsManager(SlotsManager _slotsManager) external onlyOwner {
        slotsManager = SlotsManager(_slotsManager);
    }

    modifier onlyValidator() {
        if (!isValidator[msg.sender]) revert NotValidator();
        _;
    }

    modifier onlyOwner() {
        if (msg.sender != owner) revert NotOwner();
        _;
    }

    modifier onlyClaimsManager() {
        if (msg.sender != address(claimsManager)) revert NotClaimsManager();
        _;
    }

    modifier onlyClaimsHelper() {
        if (msg.sender != address(claimsHelper)) revert NotClaimsHelper();
        _;
    }
}<|MERGE_RESOLUTION|>--- conflicted
+++ resolved
@@ -120,13 +120,8 @@
         // set validator cardano data
         validatorsCardanoDataPerAddress[_chainId][msg.sender] = validator;
         validatorsCardanoData[_chainId].push(validator);
-<<<<<<< HEAD
-
-        if (claimsHelper.hasChainRegistrationConsensus(chainHash)) {
-=======
-        
+
         if (claimsManager.numberOfVotes(chainHash) == validatorsCount) {
->>>>>>> 7cd57d01
             _registerChain(_chainId, _initialUTXOs, _addressMultisig, _addressFeePayer, _tokenQuantity);
         } else {
             emit newChainProposal(_chainId, msg.sender);
