// SPDX-License-Identifier: UNLICENSED
pragma solidity ^0.8.23;

import "@openzeppelin/contracts/utils/Strings.sol";
import "./interfaces/IBridgeContract.sol";
import "./ClaimsHelper.sol";
import "./SlotsManager.sol";
import "./ClaimsManager.sol";
import "./SignedBatchManager.sol";
import "./UTXOsManager.sol";
import "hardhat/console.sol";

contract BridgeContract is IBridgeContract {
    ClaimsHelper private claimsHelper;
    ClaimsManager private claimsManager;
    UTXOsManager private utxosManager;
    SignedBatchManager private signedBatchManager;
    SlotsManager private slotsManager;

    // mapping in case they could be added/removed
    mapping(address => bool) private isValidator;

    mapping(string => bool) private registeredChains;

    // Blochchain ID -> claimsCounter
    mapping(string => uint256) public lastBatchedClaim;

    // Blockchain ID -> claimNumber
    mapping(string => uint256) public lastClaimIncludedInBatch;

    // Blochchain ID -> blockNumber
    mapping(string => uint256) public nextTimeoutBlock;

    // BlockchainID -> nounce
    mapping(string => uint256) public confirmedTransactionNounce;

    Chain[] private chains;
    address[] private validatorsAddresses;

    address private owner;
    //TODO: set during initialization
    uint16 public constant MAX_NUMBER_OF_TRANSACTIONS = 1; //intentially set low for testing
    uint8 public constant MAX_NUMBER_OF_BLOCKS = 5;
    uint8 public validatorsCount;

    constructor(address[] memory _validators) {
        for (uint i = 0; i < _validators.length; i++) {
            isValidator[_validators[i]] = true;
            validatorsAddresses.push(_validators[i]);
        }
        validatorsCount = uint8(_validators.length);
        owner = msg.sender;
    }

    // Claims
    function submitClaims(ValidatorClaims calldata _claims) external override onlyValidator {
        claimsManager.submitClaims(_claims, msg.sender);
    }

    // Batches
    function submitSignedBatch(SignedBatch calldata _signedBatch) external override onlyValidator {
        signedBatchManager.submitSignedBatch(_signedBatch, msg.sender);
    }

    // Slots 
    function submitLastObservableBlocks(string calldata chainID, CardanoBlock[] calldata blocks) external override onlyValidator {
        slotsManager.updateBlocks(chainID, blocks, msg.sender);
    }
    
    // Chain registration by Owner
    function registerChain(
        string calldata _chainId,
        UTXOs calldata _initialUTXOs,
        string calldata _addressMultisig,
        string calldata _addressFeePayer,
        string calldata _keyHashMultisig,
        string calldata _keyHashFeePayer,
        uint256 _tokenQuantity
    ) public override onlyOwner {
        _registerChain(_chainId, _initialUTXOs, _addressMultisig, _addressFeePayer, _keyHashMultisig, _keyHashFeePayer, _tokenQuantity);
    }

    function registerChainGovernance(
        string calldata _chainId,
        UTXOs calldata _initialUTXOs,
        string calldata _addressMultisig,
        string calldata _addressFeePayer,
        string calldata _keyHashMultisig,
        string calldata _keyHashFeePayer,
        uint256 _tokenQuantity
    ) external onlyValidator {
        if (registeredChains[_chainId]) {
            revert ChainAlreadyRegistered(_chainId);
        }
        if (claimsManager.voted(_chainId, msg.sender)) {
            revert AlreadyProposed(_chainId);
        }

        ChainWithoutSignatures memory _chain = ChainWithoutSignatures(_chainId, _initialUTXOs, _addressMultisig, _addressFeePayer, _tokenQuantity);
        bytes32 chainHash = keccak256(abi.encode(_chain));
        
        claimsManager.setVoted(_chainId, msg.sender, true);
        claimsManager.setNumberOfVotes(chainHash);
        
        if (claimsHelper.hasChainRegistrationConsensus(chainHash)) {
            _registerChain(_chainId, _initialUTXOs, _addressMultisig, _addressFeePayer, _keyHashMultisig, _keyHashFeePayer, _tokenQuantity);
        } else {
            emit newChainProposal(_chainId, msg.sender);
        }
    }

    function _registerChain(
        string calldata _chainId,
        UTXOs calldata _initialUTXOs,
        string calldata _addressMultisig,
        string calldata _addressFeePayer,
        string calldata _keyHashMultisig,
        string calldata _keyHashFeePayer,
        uint256 _tokenQuantity
    ) internal {
        registeredChains[_chainId] = true;
        chains.push();
        chains[chains.length - 1].id = _chainId;
        chains[chains.length - 1].utxos = _initialUTXOs;
        chains[chains.length - 1].addressMultisig = _addressMultisig;
        chains[chains.length - 1].addressFeePayer = _addressFeePayer;
        chains[chains.length - 1].keyHashMultisig = _keyHashMultisig;
        chains[chains.length - 1].keyHashFeePayer = _keyHashFeePayer;
        chains[chains.length - 1].tokenQuantity = _tokenQuantity;

        utxosManager.pushUTXOs(_chainId, _initialUTXOs);

        claimsManager.setTokenQuantity(_chainId, _tokenQuantity);

        signedBatchManager.setCurrentBatchBlock(_chainId, int(-1));

        nextTimeoutBlock[_chainId] = block.number + MAX_NUMBER_OF_BLOCKS;

        emit newChainRegistered(_chainId);
    }

    // Queries

    // Will determine if enough transactions are confirmed, or the timeout between two batches is exceeded.
    // TODO:
    // It will also check if the given validator already submitted a signed batch and return the response accordingly.
    function shouldCreateBatch(string calldata _destinationChain) public view override returns (bool batch) {
        return signedBatchManager.shouldCreateBatch(_destinationChain);
    }

    // Will return confirmed transactions until NEXT_BATCH_TIMEOUT_BLOCK or maximum number of transactions that
    // can be included in the batch, if the maximum number of transactions in a batch has been exceeded
    function getConfirmedTransactions(
        string calldata _destinationChain
    ) external override returns (ConfirmedTransaction[] memory _confirmedTransactions) {
        if (!shouldCreateBatch(_destinationChain)) {
            revert CanNotCreateBatchYet(_destinationChain);
        }

        uint256 lastBatchedClaimNumber = lastBatchedClaim[_destinationChain];
        uint256 lastConfirmedClaim = claimsManager.claimsCounter(_destinationChain);

        uint256 lastClaimToInclude = ((lastConfirmedClaim - lastBatchedClaimNumber) >= MAX_NUMBER_OF_TRANSACTIONS)
            ? lastBatchedClaimNumber + MAX_NUMBER_OF_TRANSACTIONS
            : lastConfirmedClaim;

        lastClaimIncludedInBatch[_destinationChain] = lastClaimToInclude;

        uint256 counterConfirmedTransactions;

        ConfirmedTransaction[] memory confirmedTransactions = new ConfirmedTransaction[](
            lastClaimToInclude - lastBatchedClaimNumber
        );

        for (uint i = lastBatchedClaimNumber + 1; i <= lastClaimToInclude; i++) {
            ClaimTypes claimType = claimsManager.queuedClaimsTypes(_destinationChain, i);

            if (claimType == ClaimTypes.BRIDGING_REQUEST) {
                Receiver[] memory tempReceivers = claimsHelper
                    .getClaimBRC(claimsManager.queuedClaims(_destinationChain, i))
                    .receivers;

                ConfirmedTransaction memory confirmedtransaction = ConfirmedTransaction(
                    // function can not be view anymore
                    confirmedTransactionNounce[_destinationChain]++,
                    tempReceivers
                );
                confirmedTransactions[counterConfirmedTransactions] = confirmedtransaction;
                counterConfirmedTransactions++;
            } else {
                revert RefundRequestClaimNotYetSupporter();
            }
            i++;
        }
        return confirmedTransactions;
    }

    // Will return available UTXOs that can cover the cost of bridging transactions included in some batch.
    // Each Batcher will first call the GetConfirmedTransactions() and then calculate (off-chain) how many tokens
    // should be transfered to users and send this info through the 'txCost' parameter. Based on this input and
    // number of UTXOs that need to be consolidated, the smart contract will return UTXOs belonging to the multisig address
    // that can cover the expenses. Additionaly, this method will return available UTXOs belonging to fee payer
    // multisig address that will cover the network fees (see chapter "2.2.2.3 Batcher" for more details)
    function getAvailableUTXOs(
        string calldata _destinationChain,
        uint256 txCost
    ) external view override returns (UTXOs memory availableUTXOs) {
        return utxosManager.getAvailableUTXOs(_destinationChain, txCost);
    }

    function getConfirmedBatch(
        string calldata _destinationChain
    ) external view override returns (ConfirmedBatch memory batch) {
        //return confirmedBatches[_destinationChain][lastConfirmedBatch[_destinationChain]];
        return signedBatchManager.getConfirmedBatch(_destinationChain);
    }

<<<<<<< HEAD
    function getLastObservedBlock(string calldata _sourceChain) external view override returns (CardanoBlock memory cblock) {
        return slotsManager.getLastObservedBlock(_sourceChain);
=======
    function getLastObservedBlockInfo(
        string calldata _sourceChain
    ) external view override returns (LastObservedBlockInfo memory lastObservedBlockInfo) {
        return claimsHelper.getLastObservedBlockInfo(_sourceChain);
>>>>>>> af665bd4
    }

    function getAllRegisteredChains() external view override returns (Chain[] memory _chains) {
        return chains;
    }

    function isChainRegistered(string calldata _chainId) external view override returns (bool) {
        return registeredChains[_chainId];
    }

    function getQuorumNumberOfValidators() external view override returns (uint8) {
        // return (validatorsCount * 2) / 3 + ((validatorsCount * 2) % 3 == 0 ? 0 : 1); is same as (A + B - 1) / B
        return (validatorsCount * 2 + 2) / 3;
    }

    function getNumberOfVotes(bytes32 _hash) external view override returns (uint8) {
        return claimsManager.numberOfVotes(_hash);
    }

    function setNextTimeoutBlock(string calldata _chainId, uint256 _blockNumber) external onlyClaimsManager {
        nextTimeoutBlock[_chainId] = _blockNumber;
    }

    function setLastBatchedClaim(string calldata _chainId) public onlyClaimsManager {
        lastBatchedClaim[_chainId] = lastClaimIncludedInBatch[_chainId];
    }

    function setClaimsHelper(address _claimsHelper) external onlyOwner {
        claimsHelper = ClaimsHelper(_claimsHelper);
    }

    function setClaimsManager(address _claimsManager) external onlyOwner {
        claimsManager = ClaimsManager(_claimsManager);
    }

    function setSignedBatchManager(address _signedBatchManager) external onlyOwner {
        signedBatchManager = SignedBatchManager(_signedBatchManager);
    }

    function setUTXOsManager(address _utxosManager) external onlyOwner {
        utxosManager = UTXOsManager(_utxosManager);
    }

    function setSlotsManager(SlotsManager _slotsManager) external onlyOwner() {
        slotsManager = SlotsManager(_slotsManager);
    }

    modifier onlyValidator() {
        if (!isValidator[msg.sender]) revert NotValidator();
        _;
    }

    modifier onlyOwner() {
        if (msg.sender != owner) revert NotOwner();
        _;
    }

    modifier onlyClaimsManager() {
        if (msg.sender != address(claimsManager)) revert NotClaimsManager();
        _;
    }

    modifier onlyClaimsHelper() {
        if (msg.sender != address(claimsHelper)) revert NotClaimsHelper();
        _;
    }
}<|MERGE_RESOLUTION|>--- conflicted
+++ resolved
@@ -215,15 +215,8 @@
         return signedBatchManager.getConfirmedBatch(_destinationChain);
     }
 
-<<<<<<< HEAD
     function getLastObservedBlock(string calldata _sourceChain) external view override returns (CardanoBlock memory cblock) {
         return slotsManager.getLastObservedBlock(_sourceChain);
-=======
-    function getLastObservedBlockInfo(
-        string calldata _sourceChain
-    ) external view override returns (LastObservedBlockInfo memory lastObservedBlockInfo) {
-        return claimsHelper.getLastObservedBlockInfo(_sourceChain);
->>>>>>> af665bd4
     }
 
     function getAllRegisteredChains() external view override returns (Chain[] memory _chains) {
