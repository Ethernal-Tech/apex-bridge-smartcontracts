--- conflicted
+++ resolved
@@ -339,7 +339,6 @@
         return claimsHelper.hasVoted(_hash, _voter);
     }
 
-<<<<<<< HEAD
     function defund(uint8 _chainId, uint256 _amount) external onlyFundAdmin {
         if (!isChainRegistered[_chainId]) {
             revert ChainIsNotRegistered(_chainId);
@@ -382,10 +381,49 @@
         }
     }
 
-    function getTokenQuantity(uint8 _chainId) external view returns (uint256) {
-=======
+    function defund(uint8 _chainId, uint256 _amount) external onlyFundAdmin {
+        if (!isChainRegistered[_chainId]) {
+            revert ChainIsNotRegistered(_chainId);
+        }
+        if (chainTokenQuantity[_chainId] < _amount) {
+            revert DefundRequestTooHigh(_chainId, chainTokenQuantity[_chainId], _amount);
+        }
+
+        BridgingRequestClaim memory _brc = BridgingRequestClaim({
+            observedTransactionHash: defundHash,
+            receivers: new Receiver[](1),
+            totalAmount: _amount,
+            retryCounter: 0,
+            sourceChainId: _chainId,
+            destinationChainId: _chainId
+        });
+
+        _brc.receivers[0].amount = _amount;
+        _brc.receivers[0].destinationAddress = defundAddress[_chainId];
+
+        chainTokenQuantity[_chainId] -= _amount;
+
+        _setConfirmedTransactions(_brc);
+
+        _updateNextTimeoutBlockIfNeeded(_chainId);
+
+        emit ChainDefunded(_chainId, _amount);
+    }
+
+    function _updateNextTimeoutBlockIfNeeded(uint8 _chainId) internal {
+        uint256 _confirmedTxCount = getBatchingTxsCount(_chainId);
+
+        if (
+            (claimsHelper.currentBatchBlock(_chainId) == -1) && // there is no batch in progress
+            (_confirmedTxCount == 0) && // check if there is no other confirmed transactions
+            (block.number >= nextTimeoutBlock[_chainId])
+        ) // check if the current block number is greater or equal than the NEXT_BATCH_TIMEOUT_BLOCK
+        {
+            nextTimeoutBlock[_chainId] = block.number + timeoutBlocksNumber;
+        }
+    }
+
     function getChainTokenQuantity(uint8 _chainId) external view returns (uint256) {
->>>>>>> a8f9e0b9
         return chainTokenQuantity[_chainId];
     }
 
@@ -432,13 +470,13 @@
         _;
     }
 
-<<<<<<< HEAD
     modifier onlyFundAdmin() {
         if (msg.sender != fundAdmin) revert NotFundAdmin();
-=======
+        _;
+    }
+
     modifier onlyAdminContract() {
         if (msg.sender != adminContractAddress) revert NotAdminContract();
->>>>>>> a8f9e0b9
         _;
     }
 }