// SPDX-License-Identifier: UNLICENSED
pragma solidity ^0.8.24;

import "@openzeppelin/contracts-upgradeable/access/OwnableUpgradeable.sol";
import "@openzeppelin/contracts-upgradeable/proxy/utils/Initializable.sol";
import "@openzeppelin/contracts-upgradeable/proxy/utils/UUPSUpgradeable.sol";
import "./interfaces/IBridgeStructs.sol";
import "./ClaimsHelper.sol";
import "./Validators.sol";

contract Claims is IBridgeStructs, Initializable, OwnableUpgradeable, UUPSUpgradeable {
    address private bridgeAddress;
    ClaimsHelper private claimsHelper;
    Validators private validators;

    // BlockchainId -> bool
    mapping(uint8 => bool) public isChainRegistered;

    // BlochchainId -> blockNumber
    mapping(uint8 => uint256) public nextTimeoutBlock;

    uint16 public maxNumberOfTransactions;
    uint8 public timeoutBlocksNumber;

    // BlockchainId -> TokenQuantity
    mapping(uint8 => uint256) public chainTokenQuantity;

    // BlockchainId -> nonce -> ConfirmedTransaction
    mapping(uint8 => mapping(uint64 => ConfirmedTransaction)) public confirmedTransactions;

    // chainId -> nonce (nonce of the last confirmed transaction)
    mapping(uint8 => uint64) public lastConfirmedTxNonce;

    // chainId -> nonce (nonce of the last transaction from the executed batch)
    mapping(uint8 => uint64) public lastBatchedTxNonce;

    /// @custom:oz-upgrades-unsafe-allow constructor
    constructor() {
        _disableInitializers();
    }

    function initialize(uint16 _maxNumberOfTransactions, uint8 _timeoutBlocksNumber) public initializer {
        __Ownable_init(msg.sender);
        __UUPSUpgradeable_init();
        maxNumberOfTransactions = _maxNumberOfTransactions;
        timeoutBlocksNumber = _timeoutBlocksNumber;
    }

    function _authorizeUpgrade(address newImplementation) internal override onlyOwner {}

    function setDependencies(
        address _bridgeAddress,
        address _claimsHelperAddress,
        address _validatorsAddress
    ) external onlyOwner {
        bridgeAddress = _bridgeAddress;
        claimsHelper = ClaimsHelper(_claimsHelperAddress);
        validators = Validators(_validatorsAddress);
    }

    function submitClaims(ValidatorClaims calldata _claims, address _caller) external onlyBridge {
        uint256 bridgingRequestClaimsLength = _claims.bridgingRequestClaims.length;
        for (uint i; i < bridgingRequestClaimsLength; i++) {
            BridgingRequestClaim calldata _claim = _claims.bridgingRequestClaims[i];
            uint8 sourceChainId = _claim.sourceChainId;
            uint8 destinationChainId = _claim.destinationChainId;

            if (!isChainRegistered[sourceChainId]) {
                revert ChainIsNotRegistered(sourceChainId);
            }

            if (!isChainRegistered[destinationChainId]) {
                revert ChainIsNotRegistered(destinationChainId);
            }

            uint256 receiversSum = _claim.totalAmount;

            if (chainTokenQuantity[sourceChainId] < receiversSum) {
                continue;
            }

            _submitClaimsBRC(_claim, _caller, receiversSum);
        }

        uint256 batchExecutedClaimsLength = _claims.batchExecutedClaims.length;
        for (uint i; i < batchExecutedClaimsLength; i++) {
            BatchExecutedClaim calldata _claim = _claims.batchExecutedClaims[i];
            if (!isChainRegistered[_claim.chainId]) {
                revert ChainIsNotRegistered(_claim.chainId);
            }

            _submitClaimsBEC(_claim, _caller);
        }

        uint256 batchExecutionFailedClaimsLength = _claims.batchExecutionFailedClaims.length;
        for (uint i; i < batchExecutionFailedClaimsLength; i++) {
            BatchExecutionFailedClaim calldata _claim = _claims.batchExecutionFailedClaims[i];
            if (!isChainRegistered[_claim.chainId]) {
                revert ChainIsNotRegistered(_claim.chainId);
            }

            _submitClaimsBEFC(_claim, _caller);
        }

        uint256 refundRequestClaimsLength = _claims.refundRequestClaims.length;
        for (uint i; i < refundRequestClaimsLength; i++) {
            RefundRequestClaim calldata _claim = _claims.refundRequestClaims[i];
            if (!isChainRegistered[_claim.chainId]) {
                revert ChainIsNotRegistered(_claim.chainId);
            }

            _submitClaimsRRC(_claim, _caller);
        }

        uint256 refundExecutedClaimsLength = _claims.refundExecutedClaims.length;
        for (uint i; i < refundExecutedClaimsLength; i++) {
            RefundExecutedClaim calldata _claim = _claims.refundExecutedClaims[i];
            if (!isChainRegistered[_claim.chainId]) {
                revert ChainIsNotRegistered(_claim.chainId);
            }

            _submitClaimsREC(_claim, _caller);
        }
    }

    function _submitClaimsBRC(BridgingRequestClaim calldata _claim, address _caller, uint256 receiversSum) internal {
<<<<<<< HEAD
        bytes32 claimHash = keccak256(abi.encode(_claim));

=======
        bytes32 claimHash = keccak256(abi.encode("BRC", _claim));
>>>>>>> a4eb3df8
        bool _quorumReached = claimsHelper.setVotedOnlyIfNeeded(
            _caller,
            claimHash,
            validators.getQuorumNumberOfValidators()
        );

        if (_quorumReached) {
            uint8 destinationChainID = _claim.destinationChainId;
            uint8 sourceChainID = _claim.sourceChainId;

            chainTokenQuantity[sourceChainID] -= receiversSum;

            uint256 _confirmedTxCount = getBatchingTxsCount(destinationChainID);

            _setConfirmedTransactions(_claim);

            if (
                (claimsHelper.currentBatchBlock(destinationChainID) == -1) && // there is no batch in progress
                (_confirmedTxCount == 0) && // check if there is no other confirmed transactions
                (block.number >= nextTimeoutBlock[destinationChainID])
            ) // check if the current block number is greater or equal than the NEXT_BATCH_TIMEOUT_BLOCK
            {
                nextTimeoutBlock[destinationChainID] = block.number + timeoutBlocksNumber;
            }
        }
    }

    function _submitClaimsBEC(BatchExecutedClaim calldata _claim, address _caller) internal {
<<<<<<< HEAD
        bytes32 claimHash = keccak256(abi.encode(_claim));

=======
        bytes32 claimHash = keccak256(abi.encode("BRC", _claim));
>>>>>>> a4eb3df8
        bool _quorumReached = claimsHelper.setVotedOnlyIfNeeded(
            _caller,
            claimHash,
            validators.getQuorumNumberOfValidators()
        );

        if (_quorumReached) {
            uint8 chainId = _claim.chainId;

            claimsHelper.resetCurrentBatchBlock(chainId);

            ConfirmedSignedBatchData memory confirmedSignedBatch = claimsHelper.getConfirmedSignedBatchData(
                chainId,
                _claim.batchNonceId
            );
            uint64 _firstTxNounce = confirmedSignedBatch.firstTxNonceId;
            uint64 _lastTxNounce = confirmedSignedBatch.lastTxNonceId;

            for (uint64 i = _firstTxNounce; i <= _lastTxNounce; i++) {
                chainTokenQuantity[chainId] += confirmedTransactions[chainId][i].totalAmount;
            }

            lastBatchedTxNonce[chainId] = confirmedSignedBatch.lastTxNonceId;

            nextTimeoutBlock[chainId] = block.number + timeoutBlocksNumber;
        }
    }

    function _submitClaimsBEFC(BatchExecutionFailedClaim calldata _claim, address _caller) internal {
<<<<<<< HEAD
        bytes32 claimHash = keccak256(abi.encode(_claim));

=======
        bytes32 claimHash = keccak256(abi.encode("BEFC", _claim));
>>>>>>> a4eb3df8
        bool _quorumReached = claimsHelper.setVotedOnlyIfNeeded(
            _caller,
            claimHash,
            validators.getQuorumNumberOfValidators()
        );

        if (_quorumReached) {
            uint8 chainId = _claim.chainId;
            claimsHelper.resetCurrentBatchBlock(chainId);

            nextTimeoutBlock[chainId] = block.number + timeoutBlocksNumber;
        }
    }

    function _submitClaimsRRC(RefundRequestClaim calldata _claim, address _caller) internal {
<<<<<<< HEAD
        bytes32 claimHash = keccak256(abi.encode(_claim));

=======
        bytes32 claimHash = keccak256(abi.encode("RRC", _claim));
>>>>>>> a4eb3df8
        claimsHelper.setVotedOnlyIfNeeded(_caller, claimHash, validators.getQuorumNumberOfValidators());
    }

    function _submitClaimsREC(RefundExecutedClaim calldata _claim, address _caller) internal {
<<<<<<< HEAD
        bytes32 claimHash = keccak256(abi.encode(_claim));

=======
        bytes32 claimHash = keccak256(abi.encode("REC", _claim));
>>>>>>> a4eb3df8
        claimsHelper.setVotedOnlyIfNeeded(_caller, claimHash, validators.getQuorumNumberOfValidators());
    }

    function _setConfirmedTransactions(BridgingRequestClaim calldata _claim) internal {
        uint8 destinationChainId = _claim.destinationChainId;
        uint64 nextNonce = ++lastConfirmedTxNonce[destinationChainId];
        confirmedTransactions[destinationChainId][nextNonce].observedTransactionHash = _claim.observedTransactionHash;
        confirmedTransactions[destinationChainId][nextNonce].sourceChainId = _claim.sourceChainId;
        confirmedTransactions[destinationChainId][nextNonce].nonce = nextNonce;

        uint256 receiversLength = _claim.receivers.length;
        uint256 tokenQuantity;
        for (uint i; i < receiversLength; i++) {
            confirmedTransactions[destinationChainId][nextNonce].receivers.push(_claim.receivers[i]);
            tokenQuantity += _claim.receivers[i].amount;
        }

        confirmedTransactions[destinationChainId][nextNonce].totalAmount = tokenQuantity;

        confirmedTransactions[destinationChainId][nextNonce].blockHeight = block.number;
    }

    function setVoted(address _voter, bytes32 _hash) external onlyBridge returns (uint256) {
        return claimsHelper.setVoted(_voter, _hash);
    }

    function shouldCreateBatch(uint8 _destinationChain) public view returns (bool) {
        // if batch is already created, return false
        if (claimsHelper.currentBatchBlock(_destinationChain) != int(-1)) {
            return false;
        }

        uint256 cnt = getBatchingTxsCount(_destinationChain);

        return cnt >= maxNumberOfTransactions || (cnt > 0 && block.number >= nextTimeoutBlock[_destinationChain]);
    }

    function setTokenQuantity(uint8 _chainId, uint256 _tokenQuantity) external onlyBridge {
        chainTokenQuantity[_chainId] = _tokenQuantity;
    }

    function getConfirmedTransaction(
        uint8 _destinationChain,
        uint64 _nonce
    ) public view returns (ConfirmedTransaction memory _confirmedTransaction) {
        return confirmedTransactions[_destinationChain][_nonce];
    }

    function getBatchingTxsCount(uint8 _chainId) public view returns (uint64 counterConfirmedTransactions) {
        uint64 lastConfirmedTxNonceForChain = lastConfirmedTxNonce[_chainId];
        uint64 lastBatchedTxNonceForChain = lastBatchedTxNonce[_chainId];

        uint256 txsToProcess = ((lastConfirmedTxNonceForChain - lastBatchedTxNonceForChain) >= maxNumberOfTransactions)
            ? maxNumberOfTransactions
            : (lastConfirmedTxNonceForChain - lastBatchedTxNonceForChain);

        counterConfirmedTransactions = 0;

        while (counterConfirmedTransactions < txsToProcess) {
            uint256 blockHeight = confirmedTransactions[_chainId][
                lastBatchedTxNonceForChain + counterConfirmedTransactions + 1
            ].blockHeight;
            if (blockHeight >= nextTimeoutBlock[_chainId]) {
                break;
            }
            counterConfirmedTransactions++;
        }
    }

    function resetCurrentBatchBlock(uint8 _chainId) external onlyBridge {
        claimsHelper.resetCurrentBatchBlock(_chainId);
    }

    function setChainRegistered(uint8 _chainId) external onlyBridge {
        isChainRegistered[_chainId] = true;
    }

    function setNextTimeoutBlock(uint8 _chainId, uint256 _blockNumber) external onlyBridge {
        nextTimeoutBlock[_chainId] = _blockNumber + timeoutBlocksNumber;
    }

    function hasVoted(bytes32 _hash, address _voter) external view returns (bool) {
        return claimsHelper.hasVoted(_hash, _voter);
    }

    function getTokenQuantity(uint8 _chainId) external view returns (uint256) {
        return chainTokenQuantity[_chainId];
    }

    modifier onlyBridge() {
        if (msg.sender != bridgeAddress) revert NotBridge();
        _;
    }
}<|MERGE_RESOLUTION|>--- conflicted
+++ resolved
@@ -124,12 +124,7 @@
     }
 
     function _submitClaimsBRC(BridgingRequestClaim calldata _claim, address _caller, uint256 receiversSum) internal {
-<<<<<<< HEAD
-        bytes32 claimHash = keccak256(abi.encode(_claim));
-
-=======
         bytes32 claimHash = keccak256(abi.encode("BRC", _claim));
->>>>>>> a4eb3df8
         bool _quorumReached = claimsHelper.setVotedOnlyIfNeeded(
             _caller,
             claimHash,
@@ -158,12 +153,7 @@
     }
 
     function _submitClaimsBEC(BatchExecutedClaim calldata _claim, address _caller) internal {
-<<<<<<< HEAD
-        bytes32 claimHash = keccak256(abi.encode(_claim));
-
-=======
         bytes32 claimHash = keccak256(abi.encode("BRC", _claim));
->>>>>>> a4eb3df8
         bool _quorumReached = claimsHelper.setVotedOnlyIfNeeded(
             _caller,
             claimHash,
@@ -193,12 +183,7 @@
     }
 
     function _submitClaimsBEFC(BatchExecutionFailedClaim calldata _claim, address _caller) internal {
-<<<<<<< HEAD
-        bytes32 claimHash = keccak256(abi.encode(_claim));
-
-=======
         bytes32 claimHash = keccak256(abi.encode("BEFC", _claim));
->>>>>>> a4eb3df8
         bool _quorumReached = claimsHelper.setVotedOnlyIfNeeded(
             _caller,
             claimHash,
@@ -214,22 +199,12 @@
     }
 
     function _submitClaimsRRC(RefundRequestClaim calldata _claim, address _caller) internal {
-<<<<<<< HEAD
-        bytes32 claimHash = keccak256(abi.encode(_claim));
-
-=======
         bytes32 claimHash = keccak256(abi.encode("RRC", _claim));
->>>>>>> a4eb3df8
         claimsHelper.setVotedOnlyIfNeeded(_caller, claimHash, validators.getQuorumNumberOfValidators());
     }
 
     function _submitClaimsREC(RefundExecutedClaim calldata _claim, address _caller) internal {
-<<<<<<< HEAD
-        bytes32 claimHash = keccak256(abi.encode(_claim));
-
-=======
         bytes32 claimHash = keccak256(abi.encode("REC", _claim));
->>>>>>> a4eb3df8
         claimsHelper.setVotedOnlyIfNeeded(_caller, claimHash, validators.getQuorumNumberOfValidators());
     }
 
