--- conflicted
+++ resolved
@@ -208,14 +208,6 @@
         if (_quorumReached) {
             claimsHelper.resetCurrentBatchBlock(chainId);
 
-<<<<<<< HEAD
-            for (uint64 i = _firstTxNounce; i <= _lastTxNounce; i++) {
-                if (!(confirmedTransactions[chainId][i].observedTransactionHash == defundHash)) {
-                    chainTokenQuantity[chainId] += confirmedTransactions[chainId][i].totalAmount;
-                } else {
-                    confirmedTransactions[chainId][++lastConfirmedTxNonce[chainId]] = confirmedTransactions[chainId][i];
-                }
-=======
             ConfirmedSignedBatchData memory _confirmedSignedBatch = claimsHelper.getConfirmedSignedBatchData(
                 chainId,
                 batchId
@@ -225,7 +217,6 @@
 
             for (uint64 i = _firstTxNonce; i <= _lastTxNouce; i++) {
                 chainTokenQuantity[chainId] += confirmedTransactions[chainId][i].totalAmount;
->>>>>>> 490ce229
             }
 
             lastBatchedTxNonce[chainId] = _lastTxNouce;
@@ -391,14 +382,6 @@
         return chainTokenQuantity[_chainId];
     }
 
-<<<<<<< HEAD
-    function setDefundOwner(address _defundAdmin) external onlyOwner {
-        defundAdmin = _defundAdmin;
-    }
-
-    function setDefundAddress(uint8 _chainId, string calldata _address) external onlyDefundAdmin {
-        defundAddress[_chainId] = _address;
-=======
     function getBatchTransactions(uint8 _chainId, uint64 _batchId) external view returns (TxDataInfo[] memory) {
         ConfirmedSignedBatchData memory confirmedSignedBatch = claimsHelper.getConfirmedSignedBatchData(
             _chainId,
@@ -416,7 +399,14 @@
         }
 
         return _txHashes;
->>>>>>> 490ce229
+    }
+
+    function setDefundOwner(address _defundAdmin) external onlyOwner {
+        defundAdmin = _defundAdmin;
+    }
+
+    function setDefundAddress(uint8 _chainId, string calldata _address) external onlyDefundAdmin {
+        defundAddress[_chainId] = _address;
     }
 
     modifier onlyBridge() {
