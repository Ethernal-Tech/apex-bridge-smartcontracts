--- conflicted
+++ resolved
@@ -42,15 +42,11 @@
     /// @dev BlockchainId -> TokenQuantity
     mapping(uint8 => uint256) public chainTokenQuantity;
 
-<<<<<<< HEAD
     // BlockchainId -> WrappedTokenQuantity
     mapping(uint8 => uint256) public chainWrappedTokenQuantity;
 
-    // BlockchainId -> nonce -> ConfirmedTransaction
-=======
     /// @notice Mapping from chain ID and nonce to confirmed transaction.
     /// @dev BlockchainId -> nonce -> ConfirmedTransaction
->>>>>>> 37da95b5
     mapping(uint8 => mapping(uint64 => ConfirmedTransaction)) public confirmedTransactions;
 
     /// @notice Mapping from chain ID to nonce of the last confirmed transaction.
@@ -213,44 +209,24 @@
     /// @dev After quorum is reached, the destination chain's token quantity is reduced, and the source chain's token quantity is increased if it's the first retry.
     /// @dev The function also updates the next timeout block if necessary and sets the confirmed transaction details.
     function _submitClaimsBRC(BridgingRequestClaim calldata _claim, uint256 i, address _caller) internal {
-<<<<<<< HEAD
-        uint256 _quorumCnt = validators.getQuorumNumberOfValidators();
-        bytes32 _claimHash = keccak256(abi.encode("BRC", _claim));
-        if (claimsHelper.isVoteRestricted(_caller, _claimHash, _quorumCnt)) {
-            return;
-        }
-
         uint256 _nativeCurrencyAmountDestination = _claim.nativeCurrencyAmountDestination;
         uint256 _wrappedTokenAmountDestination = _claim.wrappedTokenAmountDestination;
-=======
-        uint256 _receiversSum = _claim.totalAmount;
->>>>>>> 37da95b5
         uint8 _destinationChainId = _claim.destinationChainId;
         uint256 _chainTokenQuantityDestination = chainTokenQuantity[_destinationChainId];
-
-<<<<<<< HEAD
-        if (chainTokenQuantity[_destinationChainId] < _nativeCurrencyAmountDestination) {
+        uint256 _chainWrappedTokenQuantity = chainWrappedTokenQuantity[_destinationChainId];
+
+        if (_chainTokenQuantityDestination < _nativeCurrencyAmountDestination) {
             emit NotEnoughFunds("BRC - Currency", i, chainTokenQuantity[_destinationChainId]);
             return;
         }
 
-        if (chainWrappedTokenQuantity[_destinationChainId] < _wrappedTokenAmountDestination) {
+        if (_chainWrappedTokenQuantity < _wrappedTokenAmountDestination) {
             emit NotEnoughFunds("BRC - Native Token", i, chainWrappedTokenQuantity[_destinationChainId]);
-=======
-        // Since ValidatorClaims could have other valid claims, we do not revert here, instead we do early exit.
-        if (_chainTokenQuantityDestination < _receiversSum) {
-            emit NotEnoughFunds("BRC", i, _chainTokenQuantityDestination);
->>>>>>> 37da95b5
             return;
         }
 
         bytes32 _claimHash = keccak256(abi.encode("BRC", _claim));
 
-<<<<<<< HEAD
-        if (_votesCnt == _quorumCnt) {
-            chainTokenQuantity[_destinationChainId] -= _nativeCurrencyAmountDestination;
-            chainWrappedTokenQuantity[_destinationChainId] -= _wrappedTokenAmountDestination;
-=======
         bool _quorumReached = claimsHelper.setVotedOnlyIfNeeded(
             _caller,
             _claimHash,
@@ -258,8 +234,8 @@
         );
 
         if (_quorumReached) {
-            chainTokenQuantity[_destinationChainId] -= _receiversSum;
->>>>>>> 37da95b5
+            chainTokenQuantity[_destinationChainId] -= _nativeCurrencyAmountDestination;
+            chainWrappedTokenQuantity[_destinationChainId] -= _wrappedTokenAmountDestination;
 
             // if it is the first occurance of Bridging Request Claim, add the amount to the source chain
             // otherwise, it is a retry and we do not add the amount to the source chain, since it has already been done
@@ -375,8 +351,6 @@
             uint64 _firstTxNonce = _confirmedSignedBatch.firstTxNonceId;
             uint64 _lastTxNonce = _confirmedSignedBatch.lastTxNonceId;
 
-            uint256 _currentAmount = chainTokenQuantity[chainId];
-
             // Iterates through all transactions in the batch
             // and retries them by creating new transactions
             // or in face maximal number of retries has been reached
@@ -385,12 +359,8 @@
                 ConfirmedTransaction storage _ctx = confirmedTransactions[chainId][i];
                 uint8 _txType = _ctx.transactionType;
                 if (_txType == 0) {
-<<<<<<< HEAD
                     chainTokenQuantity[chainId] += _ctx.totalAmount;
                     chainWrappedTokenQuantity[chainId] += _ctx.totalWrappedAmount;
-=======
-                    _currentAmount += _ctx.totalAmount;
->>>>>>> 37da95b5
                 } else if (_txType == 1) {
                     if (_ctx.retryCounter < MAX_NUMBER_OF_DEFUND_RETRIES) {
                         uint64 nextNonce = ++lastConfirmedTxNonce[chainId];
@@ -398,18 +368,12 @@
                         confirmedTransactions[chainId][nextNonce].nonce = nextNonce;
                         confirmedTransactions[chainId][nextNonce].retryCounter++;
                     } else {
-<<<<<<< HEAD
                         chainTokenQuantity[chainId] += _ctx.totalAmount;
                         chainWrappedTokenQuantity[chainId] += _ctx.totalWrappedAmount;
-=======
-                        _currentAmount += _ctx.totalAmount;
->>>>>>> 37da95b5
                         emit DefundFailedAfterMultipleRetries();
                     }
                 }
             }
-
-            chainTokenQuantity[chainId] = _currentAmount;
 
             lastBatchedTxNonce[chainId] = _lastTxNonce;
             nextTimeoutBlock[chainId] = block.number + timeoutBlocksNumber;
@@ -441,19 +405,14 @@
 
         // Since ValidatorClaims could have other valid claims, we do not revert here, instead we do early exit.
         if (_claim.shouldDecrementHotWallet && _claim.retryCounter == 0) {
-<<<<<<< HEAD
-            if (chainTokenQuantity[originChainId] < _claim.originAmount) {
-                emit NotEnoughFunds("RRC - Currency", 0, chainTokenQuantity[originChainId]);
+            uint256 _chainTokenQuantityOrigin = chainTokenQuantity[originChainId];
+            if (_chainTokenQuantityOrigin < _claim.originAmount) {
+                emit NotEnoughFunds("RRC - Currency", 0, _chainTokenQuantityOrigin);
                 return;
             }
 
             if (chainWrappedTokenQuantity[originChainId] < _claim.originWrappedAmount) {
                 emit NotEnoughFunds("RRC - Native Token", 0, chainWrappedTokenQuantity[originChainId]);
-=======
-            uint256 _chainTokenQuantityOrigin = chainTokenQuantity[originChainId];
-            if (_chainTokenQuantityOrigin < _claim.originAmount) {
-                emit NotEnoughFunds("RRC", 0, _chainTokenQuantityOrigin);
->>>>>>> 37da95b5
                 return;
             }
         }
@@ -634,21 +593,17 @@
         claimsHelper.resetCurrentBatchBlock(_chainId);
     }
 
-<<<<<<< HEAD
-    function setChainRegistered(
-        uint8 _chainId,
-        uint256 _initialTokenSupply,
-        uint256 _initialWrappedTokenSupply
-    ) external onlyBridge {
-=======
     /// @notice Registers a new chain and initializes its token supply.
     /// @dev This function is restricted to be called only by the Bridge contract.
     ///      It marks the chain as registered, sets the initial token quantity,
     ///      initializes the timeout block, and resets the current batch block.
     /// @param _chainId The ID of the chain to register.
     /// @param _initialTokenSupply The initial amount of tokens available on the registered chain.
-    function setChainRegistered(uint8 _chainId, uint256 _initialTokenSupply) external onlyBridge {
->>>>>>> 37da95b5
+    function setChainRegistered(
+        uint8 _chainId,
+        uint256 _initialTokenSupply,
+        uint256 _initialWrappedTokenSupply
+    ) external onlyBridge {
         isChainRegistered[_chainId] = true;
         chainTokenQuantity[_chainId] = _initialTokenSupply;
         chainWrappedTokenQuantity[_chainId] = _initialWrappedTokenSupply;
@@ -672,14 +627,6 @@
         return claimsHelper.hasVoted(_hash, _voter);
     }
 
-<<<<<<< HEAD
-    function defund(
-        uint8 _chainId,
-        uint256 _amount,
-        uint256 _amountWrapped,
-        string calldata _defundAddress
-    ) external onlyAdminContract {
-=======
     /// @notice Initiates a defunding operation by creating a BridgingRequestClaim for a specific chain.
     /// @dev Updates internal state and sets a confirmed transaction.
     /// @param _chainId The ID of the chain from which to defund.
@@ -687,8 +634,12 @@
     /// @param _defundAddress The address (as a string) to which the defunded tokens should be sent.
     /// @custom:reverts ChainIsNotRegistered if the chain is not registered.
     /// @custom:reverts DefundRequestTooHigh if the requested defund amount exceeds the available balance.
-    function defund(uint8 _chainId, uint256 _amount, string calldata _defundAddress) external onlyAdminContract {
->>>>>>> 37da95b5
+    function defund(
+        uint8 _chainId,
+        uint256 _amount,
+        uint256 _amountWrapped,
+        string calldata _defundAddress
+    ) external onlyAdminContract {
         if (!isChainRegistered[_chainId]) {
             revert ChainIsNotRegistered(_chainId);
         }
@@ -750,7 +701,7 @@
     /// @dev Reverts if the chain is not registered or if subtraction causes underflow.
     /// @param _chainId The ID of the chain whose token quantity is to be updated.
     /// @param _isIncrease A boolean indicating whether to increase (true) or decrease (false) the token amount.
-    /// @param _tokenAmount The amount of tokens to add or subtract from the chain's total.
+    /// @param _chainTokenAmount The amount of tokens to add or subtract from the chain's total.
     function updateChainTokenQuantity(
         uint8 _chainId,
         bool _isIncrease,
@@ -772,6 +723,11 @@
         }
     }
 
+    /// @notice Updates the wrapped token quantity for a registered chain by increasing or decreasing the amount.
+    /// @dev Reverts if the chain is not registered or if subtraction causes underflow.
+    /// @param _chainId The ID of the chain whose token quantity is to be updated.
+    /// @param _isIncrease A boolean indicating whether to increase (true) or decrease (false) the token amount.
+    /// @param _chainWrappedTokenAmount The amount of tokens to add or subtract from the chain's total.
     function updateChainWrappedTokenQuantity(
         uint8 _chainId,
         bool _isIncrease,
