// SPDX-License-Identifier: UNLICENSED
pragma solidity ^0.8.24;

import "@openzeppelin/contracts-upgradeable/access/OwnableUpgradeable.sol";
import "@openzeppelin/contracts-upgradeable/proxy/utils/Initializable.sol";
import "@openzeppelin/contracts-upgradeable/proxy/utils/UUPSUpgradeable.sol";
import "./interfaces/IBridgeStructs.sol";
import "./Bridge.sol";
import "./ClaimsHelper.sol";
import "./Validators.sol";

contract Claims is IBridgeStructs, Initializable, OwnableUpgradeable, UUPSUpgradeable {
    address private bridgeAddress;
    ClaimsHelper private claimsHelper;
    Validators private validators;

    // BlockchainId -> bool
    mapping(uint8 => bool) public isChainRegistered;

    // BlochchainId -> blockNumber
    mapping(uint8 => uint256) public nextTimeoutBlock;

    uint16 public maxNumberOfTransactions;
    uint8 public timeoutBlocksNumber;

    // BlockchainId -> TokenQuantity
    mapping(uint8 => uint256) public chainTokenQuantity;

    // BlockchainId -> nonce -> ConfirmedTransaction
    mapping(uint8 => mapping(uint64 => ConfirmedTransaction)) public confirmedTransactions;

    // chainId -> nonce (nonce of the last confirmed transaction)
    mapping(uint8 => uint64) public lastConfirmedTxNonce;

    // chainId -> nonce (nonce of the last transaction from the executed batch)
    mapping(uint8 => uint64) public lastBatchedTxNonce;

    mapping(uint8 => uint64) public nextUnprunedConfirmedTransaction;

    /// @custom:oz-upgrades-unsafe-allow constructor
    constructor() {
        _disableInitializers();
    }

    function initialize(
        address _owner,
        uint16 _maxNumberOfTransactions,
        uint8 _timeoutBlocksNumber
    ) public initializer {
        __Ownable_init(_owner);
        __UUPSUpgradeable_init();
        maxNumberOfTransactions = _maxNumberOfTransactions;
        timeoutBlocksNumber = _timeoutBlocksNumber;
    }

    function _authorizeUpgrade(address newImplementation) internal override onlyOwner {}

    function setDependencies(
        address _bridgeAddress,
        address _claimsHelperAddress,
        address _validatorsAddress
    ) external onlyOwner {
        bridgeAddress = _bridgeAddress;
        claimsHelper = ClaimsHelper(_claimsHelperAddress);
        validators = Validators(_validatorsAddress);
    }

    function submitClaims(ValidatorClaims calldata _claims, address _caller) external onlyBridge {
        uint256 bridgingRequestClaimsLength = _claims.bridgingRequestClaims.length;
        for (uint i; i < bridgingRequestClaimsLength; i++) {
            BridgingRequestClaim calldata _claim = _claims.bridgingRequestClaims[i];
            uint8 sourceChainId = _claim.sourceChainId;
            uint8 destinationChainId = _claim.destinationChainId;

            if (!isChainRegistered[sourceChainId]) {
                revert ChainIsNotRegistered(sourceChainId);
            }

            if (!isChainRegistered[destinationChainId]) {
                revert ChainIsNotRegistered(destinationChainId);
            }

<<<<<<< HEAD
            uint256 receiversSum = _claim.totalAmount;

            if (chainTokenQuantity[destinationChainId] < receiversSum) {
                emit NotEnoughFunds("BRC", i, chainTokenQuantity[destinationChainId]);
                continue;
            }

            _submitClaimsBRC(_claim, _caller, receiversSum);
=======
            _submitClaimsBRC(_claim, i, _caller);
>>>>>>> 20fcbfd6
        }

        uint256 batchExecutedClaimsLength = _claims.batchExecutedClaims.length;
        for (uint i; i < batchExecutedClaimsLength; i++) {
            BatchExecutedClaim calldata _claim = _claims.batchExecutedClaims[i];
            if (!isChainRegistered[_claim.chainId]) {
                revert ChainIsNotRegistered(_claim.chainId);
            }

            _submitClaimsBEC(_claim, _caller);
        }

        uint256 batchExecutionFailedClaimsLength = _claims.batchExecutionFailedClaims.length;
        for (uint i; i < batchExecutionFailedClaimsLength; i++) {
            BatchExecutionFailedClaim calldata _claim = _claims.batchExecutionFailedClaims[i];
            if (!isChainRegistered[_claim.chainId]) {
                revert ChainIsNotRegistered(_claim.chainId);
            }

            _submitClaimsBEFC(_claim, _caller);
        }

        uint256 refundRequestClaimsLength = _claims.refundRequestClaims.length;
        for (uint i; i < refundRequestClaimsLength; i++) {
            RefundRequestClaim calldata _claim = _claims.refundRequestClaims[i];
            if (!isChainRegistered[_claim.chainId]) {
                revert ChainIsNotRegistered(_claim.chainId);
            }

            _submitClaimsRRC(_claim, _caller);
        }

        uint256 refundExecutedClaimsLength = _claims.refundExecutedClaims.length;
        for (uint i; i < refundExecutedClaimsLength; i++) {
            RefundExecutedClaim calldata _claim = _claims.refundExecutedClaims[i];
            if (!isChainRegistered[_claim.chainId]) {
                revert ChainIsNotRegistered(_claim.chainId);
            }

            _submitClaimsREC(_claim, _caller);
        }

        uint256 hotWalletIncrementClaimsLength = _claims.hotWalletIncrementClaims.length;
        for (uint i; i < hotWalletIncrementClaimsLength; i++) {
            HotWalletIncrementClaim calldata _claim = _claims.hotWalletIncrementClaims[i];
            if (!isChainRegistered[_claim.chainId]) {
                revert ChainIsNotRegistered(_claim.chainId);
            }

            _submitClaimHWIC(_claim, _caller);
        }
    }

    function _submitClaimsBRC(BridgingRequestClaim calldata _claim, uint256 i, address _caller) internal {
        uint256 _quorumCnt = validators.getQuorumNumberOfValidators();
        bytes32 _claimHash = keccak256(abi.encode("BRC", _claim));
        if (claimsHelper.isVoteRestricted(_caller, _claimHash, _quorumCnt)) {
            return;
        }

<<<<<<< HEAD
        if (_quorumReached) {
            uint8 destinationChainId = _claim.destinationChainId;

            chainTokenQuantity[destinationChainId] -= receiversSum;
            chainTokenQuantity[_claim.sourceChainId] += receiversSum;

            uint256 _confirmedTxCount = getBatchingTxsCount(destinationChainId);
=======
        uint256 _receiversSum = _claim.totalAmount;
        uint8 _destinationChainId = _claim.destinationChainId;

        if (chainTokenQuantity[_destinationChainId] < _receiversSum) {
            emit NotEnoughFunds("BRC", i, chainTokenQuantity[_destinationChainId]);
            return;
        }

        uint256 _votesCnt = claimsHelper.setVoted(_caller, _claimHash);

        if (_votesCnt == _quorumCnt) {
            chainTokenQuantity[_destinationChainId] -= _receiversSum;
            chainTokenQuantity[_claim.sourceChainId] += _receiversSum;

            uint256 _confirmedTxCount = getBatchingTxsCount(_destinationChainId);
>>>>>>> 20fcbfd6

            _setConfirmedTransactions(_claim);

            if (
<<<<<<< HEAD
                (claimsHelper.currentBatchBlock(destinationChainId) == -1) && // there is no batch in progress
                (_confirmedTxCount == 0) && // check if there is no other confirmed transactions
                (block.number >= nextTimeoutBlock[destinationChainId])
            ) // check if the current block number is greater or equal than the NEXT_BATCH_TIMEOUT_BLOCK
            {
                nextTimeoutBlock[destinationChainId] = block.number + timeoutBlocksNumber;
=======
                (claimsHelper.currentBatchBlock(_destinationChainId) == -1) && // there is no batch in progress
                (_confirmedTxCount == 0) && // check if there is no other confirmed transactions
                (block.number >= nextTimeoutBlock[_destinationChainId])
            ) // check if the current block number is greater or equal than the NEXT_BATCH_TIMEOUT_BLOCK
            {
                nextTimeoutBlock[_destinationChainId] = block.number + timeoutBlocksNumber;
>>>>>>> 20fcbfd6
            }
        }
    }

    function _submitClaimsBEC(BatchExecutedClaim calldata _claim, address _caller) internal {
        // The BatchExecutionInfo event should be emitted even if the validator has already voted
        // or if consensus has already been reached. Same goes for BEFC
        bytes32 claimHash = keccak256(abi.encode("BEC", _claim));
        uint8 chainId = _claim.chainId;
        uint64 batchId = _claim.batchNonceId;
        ConfirmedSignedBatchData memory confirmedSignedBatch = claimsHelper.getConfirmedSignedBatchData(
            chainId,
            batchId
        );
        uint64 _firstTxNounce = confirmedSignedBatch.firstTxNonceId;
        uint64 _lastTxNounce = confirmedSignedBatch.lastTxNonceId;

        _emitBatchExecutionInfo(batchId, chainId, false, _firstTxNounce, _lastTxNounce);

        bool _quorumReached = claimsHelper.setVotedOnlyIfNeeded(
            _caller,
            claimHash,
            validators.getQuorumNumberOfValidators()
        );

        if (_quorumReached) {
            claimsHelper.resetCurrentBatchBlock(chainId);

<<<<<<< HEAD
            ConfirmedSignedBatchData memory confirmedSignedBatch = claimsHelper.getConfirmedSignedBatchData(
                chainId,
                _claim.batchNonceId
            );

=======
>>>>>>> 20fcbfd6
            lastBatchedTxNonce[chainId] = confirmedSignedBatch.lastTxNonceId;
            nextTimeoutBlock[chainId] = block.number + timeoutBlocksNumber;
        }
    }

    function _submitClaimsBEFC(BatchExecutionFailedClaim calldata _claim, address _caller) internal {
        bytes32 claimHash = keccak256(abi.encode("BEFC", _claim));
        uint8 chainId = _claim.chainId;
        uint64 batchId = _claim.batchNonceId;
        ConfirmedSignedBatchData memory confirmedSignedBatch = claimsHelper.getConfirmedSignedBatchData(
            chainId,
            batchId
        );
        uint64 _firstTxNounce = confirmedSignedBatch.firstTxNonceId;
        uint64 _lastTxNounce = confirmedSignedBatch.lastTxNonceId;

        _emitBatchExecutionInfo(batchId, chainId, true, _firstTxNounce, _lastTxNounce);

        bool _quorumReached = claimsHelper.setVotedOnlyIfNeeded(
            _caller,
            claimHash,
            validators.getQuorumNumberOfValidators()
        );

        if (_quorumReached) {
            claimsHelper.resetCurrentBatchBlock(chainId);

<<<<<<< HEAD
            ConfirmedSignedBatchData memory confirmedSignedBatch = claimsHelper.getConfirmedSignedBatchData(
                chainId,
                _claim.batchNonceId
            );

            uint64 _firstTxNounce = confirmedSignedBatch.firstTxNonceId;
            uint64 _lastTxNounce = confirmedSignedBatch.lastTxNonceId;

=======
>>>>>>> 20fcbfd6
            for (uint64 i = _firstTxNounce; i <= _lastTxNounce; i++) {
                chainTokenQuantity[chainId] += confirmedTransactions[chainId][i].totalAmount;
            }

<<<<<<< HEAD
=======
            lastBatchedTxNonce[chainId] = _lastTxNounce;
>>>>>>> 20fcbfd6
            nextTimeoutBlock[chainId] = block.number + timeoutBlocksNumber;
        }
    }

    function _submitClaimsRRC(RefundRequestClaim calldata _claim, address _caller) internal {
        bytes32 claimHash = keccak256(abi.encode("RRC", _claim));
        claimsHelper.setVotedOnlyIfNeeded(_caller, claimHash, validators.getQuorumNumberOfValidators());
    }

    function _submitClaimsREC(RefundExecutedClaim calldata _claim, address _caller) internal {
        bytes32 claimHash = keccak256(abi.encode("REC", _claim));
        claimsHelper.setVotedOnlyIfNeeded(_caller, claimHash, validators.getQuorumNumberOfValidators());
    }

    function _submitClaimHWIC(HotWalletIncrementClaim calldata _claim, address _caller) internal {
        bytes32 claimHash = keccak256(abi.encode("HWIC", _claim));

        bool _quorumReached = claimsHelper.setVotedOnlyIfNeeded(
            _caller,
            claimHash,
            validators.getQuorumNumberOfValidators()
        );

        if (_quorumReached) {
            uint8 chainId = _claim.chainId;
            uint256 changeAmount = _claim.amount;
            if (_claim.isIncrement) {
                chainTokenQuantity[chainId] += changeAmount;
            } else if (chainTokenQuantity[chainId] >= changeAmount) {
                chainTokenQuantity[chainId] -= changeAmount;
            } else {
                emit InsufficientFunds(chainTokenQuantity[chainId], changeAmount);
            }
        }
    }

    function _setConfirmedTransactions(BridgingRequestClaim calldata _claim) internal {
        uint8 destinationChainId = _claim.destinationChainId;
        uint64 nextNonce = ++lastConfirmedTxNonce[destinationChainId];
        confirmedTransactions[destinationChainId][nextNonce].observedTransactionHash = _claim.observedTransactionHash;
        confirmedTransactions[destinationChainId][nextNonce].sourceChainId = _claim.sourceChainId;
        confirmedTransactions[destinationChainId][nextNonce].nonce = nextNonce;
        confirmedTransactions[destinationChainId][nextNonce].retryCounter = _claim.retryCounter;

        uint256 receiversLength = _claim.receivers.length;
        uint256 tokenQuantity;
        for (uint i; i < receiversLength; i++) {
            confirmedTransactions[destinationChainId][nextNonce].receivers.push(_claim.receivers[i]);
            tokenQuantity += _claim.receivers[i].amount;
        }

        confirmedTransactions[destinationChainId][nextNonce].totalAmount = tokenQuantity;

        confirmedTransactions[destinationChainId][nextNonce].blockHeight = block.number;
    }

    function _emitBatchExecutionInfo(
        uint64 _batchID,
        uint8 _chainId,
        bool _isFailedClaim,
        uint64 _firstTxNonce,
        uint64 _lastTxNounce
    ) private {
        TxDataInfo[] memory _txHashes = new TxDataInfo[](_lastTxNounce - _firstTxNonce + 1);
        for (uint64 i = _firstTxNonce; i <= _lastTxNounce; i++) {
            _txHashes[i - _firstTxNonce] = TxDataInfo(
                confirmedTransactions[_chainId][i].sourceChainId,
                confirmedTransactions[_chainId][i].observedTransactionHash
            );
        }

        emit BatchExecutionInfo(_batchID, _chainId, _isFailedClaim, _txHashes);
    }

    function setVoted(address _voter, bytes32 _hash) external onlyBridge returns (uint256) {
        return claimsHelper.setVoted(_voter, _hash);
    }

    function shouldCreateBatch(uint8 _destinationChain) public view returns (bool) {
        // if not registered chain or batch is already created, return false
        if (!isChainRegistered[_destinationChain] || claimsHelper.currentBatchBlock(_destinationChain) != int(-1)) {
            return false;
        }

        uint256 cnt = getBatchingTxsCount(_destinationChain);

        return cnt >= maxNumberOfTransactions || (cnt > 0 && block.number >= nextTimeoutBlock[_destinationChain]);
    }

    function getConfirmedTransaction(
        uint8 _destinationChain,
        uint64 _nonce
    ) public view returns (ConfirmedTransaction memory _confirmedTransaction) {
        return confirmedTransactions[_destinationChain][_nonce];
    }

    function getBatchingTxsCount(uint8 _chainId) public view returns (uint64 counterConfirmedTransactions) {
        uint64 lastConfirmedTxNonceForChain = lastConfirmedTxNonce[_chainId];
        uint64 lastBatchedTxNonceForChain = lastBatchedTxNonce[_chainId];

        uint256 txsToProcess = ((lastConfirmedTxNonceForChain - lastBatchedTxNonceForChain) >= maxNumberOfTransactions)
            ? maxNumberOfTransactions
            : (lastConfirmedTxNonceForChain - lastBatchedTxNonceForChain);

        counterConfirmedTransactions = 0;

        while (counterConfirmedTransactions < txsToProcess) {
            uint256 blockHeight = confirmedTransactions[_chainId][
                lastBatchedTxNonceForChain + counterConfirmedTransactions + 1
            ].blockHeight;
            if (blockHeight >= nextTimeoutBlock[_chainId]) {
                break;
            }
            counterConfirmedTransactions++;
        }
    }

    function resetCurrentBatchBlock(uint8 _chainId) external onlyBridge {
        claimsHelper.resetCurrentBatchBlock(_chainId);
    }

    function setChainRegistered(uint8 _chainId, uint256 _initialTokenSupply) external onlyBridge {
        isChainRegistered[_chainId] = true;
        chainTokenQuantity[_chainId] = _initialTokenSupply;
        nextTimeoutBlock[_chainId] = block.number + timeoutBlocksNumber;
        claimsHelper.resetCurrentBatchBlock(_chainId);
    }

    function setNextTimeoutBlock(uint8 _chainId, uint256 _blockNumber) external onlyBridge {
        nextTimeoutBlock[_chainId] = _blockNumber + timeoutBlocksNumber;
    }

    function hasVoted(bytes32 _hash, address _voter) external view returns (bool) {
        return claimsHelper.hasVoted(_hash, _voter);
    }

    function getTokenQuantity(uint8 _chainId) external view returns (uint256) {
        return chainTokenQuantity[_chainId];
    }

    function pruneConfirmedTransactions(uint8 _chainId, uint64 _nonce) external onlyOwner {
        if (_nonce <= nextUnprunedConfirmedTransaction[_chainId]) revert AlreadyPruned();

        for (uint64 i = nextUnprunedConfirmedTransaction[_chainId]; i <= _nonce; i++) {
            delete confirmedTransactions[_chainId][i];
        }
        nextUnprunedConfirmedTransaction[_chainId] = _nonce + 1;
    }

    modifier onlyBridge() {
        if (msg.sender != bridgeAddress) revert NotBridge();
        _;
    }
}<|MERGE_RESOLUTION|>--- conflicted
+++ resolved
@@ -80,18 +80,7 @@
                 revert ChainIsNotRegistered(destinationChainId);
             }
 
-<<<<<<< HEAD
-            uint256 receiversSum = _claim.totalAmount;
-
-            if (chainTokenQuantity[destinationChainId] < receiversSum) {
-                emit NotEnoughFunds("BRC", i, chainTokenQuantity[destinationChainId]);
-                continue;
-            }
-
-            _submitClaimsBRC(_claim, _caller, receiversSum);
-=======
             _submitClaimsBRC(_claim, i, _caller);
->>>>>>> 20fcbfd6
         }
 
         uint256 batchExecutedClaimsLength = _claims.batchExecutedClaims.length;
@@ -152,15 +141,6 @@
             return;
         }
 
-<<<<<<< HEAD
-        if (_quorumReached) {
-            uint8 destinationChainId = _claim.destinationChainId;
-
-            chainTokenQuantity[destinationChainId] -= receiversSum;
-            chainTokenQuantity[_claim.sourceChainId] += receiversSum;
-
-            uint256 _confirmedTxCount = getBatchingTxsCount(destinationChainId);
-=======
         uint256 _receiversSum = _claim.totalAmount;
         uint8 _destinationChainId = _claim.destinationChainId;
 
@@ -176,26 +156,16 @@
             chainTokenQuantity[_claim.sourceChainId] += _receiversSum;
 
             uint256 _confirmedTxCount = getBatchingTxsCount(_destinationChainId);
->>>>>>> 20fcbfd6
 
             _setConfirmedTransactions(_claim);
 
             if (
-<<<<<<< HEAD
-                (claimsHelper.currentBatchBlock(destinationChainId) == -1) && // there is no batch in progress
-                (_confirmedTxCount == 0) && // check if there is no other confirmed transactions
-                (block.number >= nextTimeoutBlock[destinationChainId])
-            ) // check if the current block number is greater or equal than the NEXT_BATCH_TIMEOUT_BLOCK
-            {
-                nextTimeoutBlock[destinationChainId] = block.number + timeoutBlocksNumber;
-=======
                 (claimsHelper.currentBatchBlock(_destinationChainId) == -1) && // there is no batch in progress
                 (_confirmedTxCount == 0) && // check if there is no other confirmed transactions
                 (block.number >= nextTimeoutBlock[_destinationChainId])
             ) // check if the current block number is greater or equal than the NEXT_BATCH_TIMEOUT_BLOCK
             {
                 nextTimeoutBlock[_destinationChainId] = block.number + timeoutBlocksNumber;
->>>>>>> 20fcbfd6
             }
         }
     }
@@ -224,14 +194,6 @@
         if (_quorumReached) {
             claimsHelper.resetCurrentBatchBlock(chainId);
 
-<<<<<<< HEAD
-            ConfirmedSignedBatchData memory confirmedSignedBatch = claimsHelper.getConfirmedSignedBatchData(
-                chainId,
-                _claim.batchNonceId
-            );
-
-=======
->>>>>>> 20fcbfd6
             lastBatchedTxNonce[chainId] = confirmedSignedBatch.lastTxNonceId;
             nextTimeoutBlock[chainId] = block.number + timeoutBlocksNumber;
         }
@@ -259,7 +221,6 @@
         if (_quorumReached) {
             claimsHelper.resetCurrentBatchBlock(chainId);
 
-<<<<<<< HEAD
             ConfirmedSignedBatchData memory confirmedSignedBatch = claimsHelper.getConfirmedSignedBatchData(
                 chainId,
                 _claim.batchNonceId
@@ -268,16 +229,11 @@
             uint64 _firstTxNounce = confirmedSignedBatch.firstTxNonceId;
             uint64 _lastTxNounce = confirmedSignedBatch.lastTxNonceId;
 
-=======
->>>>>>> 20fcbfd6
             for (uint64 i = _firstTxNounce; i <= _lastTxNounce; i++) {
                 chainTokenQuantity[chainId] += confirmedTransactions[chainId][i].totalAmount;
             }
 
-<<<<<<< HEAD
-=======
             lastBatchedTxNonce[chainId] = _lastTxNounce;
->>>>>>> 20fcbfd6
             nextTimeoutBlock[chainId] = block.number + timeoutBlocksNumber;
         }
     }
