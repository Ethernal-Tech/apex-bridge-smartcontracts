--- conflicted
+++ resolved
@@ -39,11 +39,9 @@
     // chainId -> nonce (nonce of the last transaction from the executed batch)
     mapping(uint8 => uint64) public lastBatchedTxNonce;
 
-<<<<<<< HEAD
+    uint8 public constant MAX_NUMBER_OF_DEFUND_RETRIES = 3; //TO DO SET EXACT NUMBER TO BE USED
+
     mapping(uint8 => uint64) public nextUnprunedConfirmedTransaction;
-=======
-    uint8 public constant MAX_NUMBER_OF_DEFUND_RETRIES = 3; //TO DO SET EXACT NUMBER TO BE USED
->>>>>>> 5d533f1b
 
     /// @custom:oz-upgrades-unsafe-allow constructor
     constructor() {
