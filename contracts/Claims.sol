// SPDX-License-Identifier: MIT
pragma solidity ^0.8.24;

import "@openzeppelin/contracts-upgradeable/proxy/utils/Initializable.sol";
import "@openzeppelin/contracts-upgradeable/access/OwnableUpgradeable.sol";
import "@openzeppelin/contracts-upgradeable/proxy/utils/UUPSUpgradeable.sol";
import "./interfaces/IBridgeStructs.sol";
import "./Bridge.sol";
import "./ClaimsHelper.sol";
import "./Validators.sol";

contract Claims is IBridgeStructs, Initializable, OwnableUpgradeable, UUPSUpgradeable {
    address private upgradeAdmin;

    address private bridgeAddress;
    ClaimsHelper private claimsHelper;
    Validators private validators;
    address private adminContractAddress;

    //keccak256)abi.encode(Packed"Defund")
    bytes32 public constant defundHash = 0xc74d0d70be942fd68984df57687b9f453f1321726e8db77762dee952a5c85b24;

    // BlockchainId -> bool
    mapping(uint8 => bool) public isChainRegistered;

    // BlochchainId -> blockNumber
    mapping(uint8 => uint256) public nextTimeoutBlock;

    uint16 public maxNumberOfTransactions;
    uint8 public timeoutBlocksNumber;

    // BlockchainId -> TokenQuantity
    mapping(uint8 => uint256) public chainTokenQuantity;

    // BlockchainId -> nonce -> ConfirmedTransaction
    mapping(uint8 => mapping(uint64 => ConfirmedTransaction)) public confirmedTransactions;

    // chainId -> nonce (nonce of the last confirmed transaction)
    mapping(uint8 => uint64) public lastConfirmedTxNonce;

    // chainId -> nonce (nonce of the last transaction from the executed batch)
    mapping(uint8 => uint64) public lastBatchedTxNonce;

    uint8 public constant MAX_NUMBER_OF_DEFUND_RETRIES = 3; //TO DO SET EXACT NUMBER TO BE USED

    /// @custom:oz-upgrades-unsafe-allow constructor
    constructor() {
        _disableInitializers();
    }

    function initialize(
        address _owner,
        address _upgradeAdmin,
        uint16 _maxNumberOfTransactions,
        uint8 _timeoutBlocksNumber
    ) public initializer {
        _transferOwnership(_owner);
        upgradeAdmin = _upgradeAdmin;
        maxNumberOfTransactions = _maxNumberOfTransactions;
        timeoutBlocksNumber = _timeoutBlocksNumber;
    }

    function _authorizeUpgrade(address newImplementation) internal override onlyUpgradeAdmin {}

    function setDependencies(
        address _bridgeAddress,
        address _claimsHelperAddress,
        address _validatorsAddress,
        address _adminContractAddress
    ) external onlyOwner {
        bridgeAddress = _bridgeAddress;
        claimsHelper = ClaimsHelper(_claimsHelperAddress);
        validators = Validators(_validatorsAddress);
        adminContractAddress = _adminContractAddress;
    }

    function submitClaims(ValidatorClaims calldata _claims, address _caller) external onlyBridge {
        uint256 bridgingRequestClaimsLength = _claims.bridgingRequestClaims.length;
        for (uint i; i < bridgingRequestClaimsLength; i++) {
            BridgingRequestClaim calldata _claim = _claims.bridgingRequestClaims[i];
            uint8 sourceChainId = _claim.sourceChainId;
            uint8 destinationChainId = _claim.destinationChainId;

            if (!isChainRegistered[sourceChainId]) {
                revert ChainIsNotRegistered(sourceChainId);
            }

            if (!isChainRegistered[destinationChainId]) {
                revert ChainIsNotRegistered(destinationChainId);
            }

            _submitClaimsBRC(_claim, i, _caller);
        }

        uint256 batchExecutedClaimsLength = _claims.batchExecutedClaims.length;
        for (uint i; i < batchExecutedClaimsLength; i++) {
            BatchExecutedClaim calldata _claim = _claims.batchExecutedClaims[i];
            if (!isChainRegistered[_claim.chainId]) {
                revert ChainIsNotRegistered(_claim.chainId);
            }

            _submitClaimsBEC(_claim, _caller);
        }

        uint256 batchExecutionFailedClaimsLength = _claims.batchExecutionFailedClaims.length;
        for (uint i; i < batchExecutionFailedClaimsLength; i++) {
            BatchExecutionFailedClaim calldata _claim = _claims.batchExecutionFailedClaims[i];
            if (!isChainRegistered[_claim.chainId]) {
                revert ChainIsNotRegistered(_claim.chainId);
            }

            _submitClaimsBEFC(_claim, _caller);
        }

        uint256 refundRequestClaimsLength = _claims.refundRequestClaims.length;
        for (uint i; i < refundRequestClaimsLength; i++) {
            RefundRequestClaim calldata _claim = _claims.refundRequestClaims[i];
            if (!isChainRegistered[_claim.originChainId]) {
                revert ChainIsNotRegistered(_claim.originChainId);
            }

            _submitClaimsRRC(_claim, _caller);
        }

        uint256 hotWalletIncrementClaimsLength = _claims.hotWalletIncrementClaims.length;
        for (uint i; i < hotWalletIncrementClaimsLength; i++) {
            HotWalletIncrementClaim calldata _claim = _claims.hotWalletIncrementClaims[i];
            if (!isChainRegistered[_claim.chainId]) {
                revert ChainIsNotRegistered(_claim.chainId);
            }

            _submitClaimHWIC(_claim, _caller);
        }
    }

    function _submitClaimsBRC(BridgingRequestClaim calldata _claim, uint256 i, address _caller) internal {
        uint256 _quorumCnt = validators.getQuorumNumberOfValidators();
        bytes32 _claimHash = keccak256(abi.encode("BRC", _claim));

        // Since ValidatorClaims could have other valid claims, we do not revert here, instead we do early exit.
        if (claimsHelper.isVoteRestricted(_caller, _claimHash, _quorumCnt)) {
            return;
        }

        uint256 _receiversSum = _claim.totalAmount;
        uint8 _destinationChainId = _claim.destinationChainId;

        // Since ValidatorClaims could have other valid claims, we do not revert here, instead we do early exit.
        if (chainTokenQuantity[_destinationChainId] < _receiversSum) {
            emit NotEnoughFunds("BRC", i, chainTokenQuantity[_destinationChainId]);
            return;
        }

        uint256 _votesCnt = claimsHelper.setVoted(_caller, _claimHash);

        if (_votesCnt == _quorumCnt) {
            chainTokenQuantity[_destinationChainId] -= _receiversSum;

            if (_claim.retryCounter == 0) {
                chainTokenQuantity[_claim.sourceChainId] += _receiversSum;
            }

            uint256 _confirmedTxCount = getBatchingTxsCount(_destinationChainId);

            _setConfirmedTransactions(_claim, 0);

            _updateNextTimeoutBlockIfNeeded(_destinationChainId, _confirmedTxCount);
        }
    }

    function _submitClaimsBEC(BatchExecutedClaim calldata _claim, address _caller) internal {
        uint8 chainId = _claim.chainId;
        uint64 batchId = _claim.batchNonceId;

        ConfirmedSignedBatchData memory _confirmedSignedBatch = claimsHelper.getConfirmedSignedBatchData(
            chainId,
            batchId
        );

        // Once a quorum has been reached on either BEC or BEFC for a batch, the first and last transaction
        // nonces for that batch are deleted, thus signaling that the batch has been processed. Any further BEC or BEFC
        // claims for the same batch will not be processed. This is to prevent double processing of the same batch,
        // and also to prevent processing of batches with invalid IDs.
        // Since ValidatorClaims could have other valid claims, we do not revert here, instead we do early exit.
        if (
            _confirmedSignedBatch.firstTxNonceId == 0 &&
            _confirmedSignedBatch.lastTxNonceId == 0 &&
            !_confirmedSignedBatch.isConsolidation
        ) {
            return;
        }

        bytes32 claimHash = keccak256(abi.encode("BEC", _claim));

        bool _quorumReached = claimsHelper.setVotedOnlyIfNeeded(
            _caller,
            claimHash,
            validators.getQuorumNumberOfValidators()
        );

        if (_quorumReached) {
            // current batch block must be reset in any case because otherwise bridge will be blocked
            claimsHelper.resetCurrentBatchBlock(chainId);

            // do not process included transactions or modify batch creation state if it is a consolidation
            if (_confirmedSignedBatch.isConsolidation) {
                return;
            }

            lastBatchedTxNonce[chainId] = _confirmedSignedBatch.lastTxNonceId;
            nextTimeoutBlock[chainId] = block.number + timeoutBlocksNumber;

            claimsHelper.deleteConfirmedSignedBatch(chainId, batchId);
        }
    }

    function _submitClaimsBEFC(BatchExecutionFailedClaim calldata _claim, address _caller) internal {
        uint8 chainId = _claim.chainId;
        uint64 batchId = _claim.batchNonceId;

        ConfirmedSignedBatchData memory _confirmedSignedBatch = claimsHelper.getConfirmedSignedBatchData(
            chainId,
            batchId
        );

        // Once a quorum has been reached on either BEC or BEFC for a batch, the first and last transaction
        // nonces for that batch are deleted, thus signaling that the batch has been processed. Any further BEC or BEFC
        // claims for the same batch will not be processed. This is to prevent double processing of the same batch,
        // and also to prevent processing of batches with invalid IDs.
        // Since ValidatorClaims could have other valid claims, we do not revert here, instead we do early exit.
        if (
            _confirmedSignedBatch.firstTxNonceId == 0 &&
            _confirmedSignedBatch.lastTxNonceId == 0 &&
            !_confirmedSignedBatch.isConsolidation
        ) {
            return;
        }

        bytes32 claimHash = keccak256(abi.encode("BEFC", _claim));

        bool _quorumReached = claimsHelper.setVotedOnlyIfNeeded(
            _caller,
            claimHash,
            validators.getQuorumNumberOfValidators()
        );

        if (_quorumReached) {
            // current batch block must be reset in any case because otherwise bridge will be blocked
            claimsHelper.resetCurrentBatchBlock(chainId);

            // do not process included transactions or modify batch creation state if it is a consolidation
            if (_confirmedSignedBatch.isConsolidation) {
                return;
            }

            uint64 _firstTxNonce = _confirmedSignedBatch.firstTxNonceId;
            uint64 _lastTxNouce = _confirmedSignedBatch.lastTxNonceId;

            for (uint64 i = _firstTxNonce; i <= _lastTxNouce; i++) {
                ConfirmedTransaction storage _ctx = confirmedTransactions[chainId][i];
                uint8 _txType = _ctx.transactionType;
                if (_txType == 0) {
                    chainTokenQuantity[chainId] += _ctx.totalAmount;
                } else if (_txType == 1) {
                    if (_ctx.retryCounter < MAX_NUMBER_OF_DEFUND_RETRIES) {
                        uint64 nextNonce = ++lastConfirmedTxNonce[chainId];
                        confirmedTransactions[chainId][nextNonce] = _ctx;
                        confirmedTransactions[chainId][nextNonce].nonce = nextNonce;
                        confirmedTransactions[chainId][nextNonce].retryCounter++;
                    } else {
                        chainTokenQuantity[chainId] += _ctx.totalAmount;
                        emit DefundFailedAfterMultipleRetries();
                    }
                }
            }

            lastBatchedTxNonce[chainId] = _lastTxNouce;
            nextTimeoutBlock[chainId] = block.number + timeoutBlocksNumber;

            claimsHelper.deleteConfirmedSignedBatch(chainId, batchId);
        }
    }

    function _submitClaimsRRC(RefundRequestClaim calldata _claim, address _caller) internal {
        uint8 originChainId = _claim.originChainId;

        // temporary check until automatic refund is implemented
        // once automatic refund is implemented, this check should be that
        // either originTransactionHash or refundTransactionHash should be empty
        if (_claim.refundTransactionHash != bytes32(0)) {
            return;
        }

<<<<<<< HEAD
        // Since ValidatorClaims could have other valid claims, we do not revert here, instead we do early exit.
=======
>>>>>>> 0a9a5e42
        if (_claim.shouldDecrementHotWallet && _claim.retryCounter == 0) {
            if (chainTokenQuantity[originChainId] < _claim.originAmount) {
                emit NotEnoughFunds("RRC", 0, chainTokenQuantity[originChainId]);
                return;
            }
        }

        bytes32 claimHash = keccak256(abi.encode("RRC", _claim));

        bool _quorumReached = claimsHelper.setVotedOnlyIfNeeded(
            _caller,
            claimHash,
            validators.getQuorumNumberOfValidators()
        );

        if (_quorumReached) {
            uint256 _confirmedTxCount = getBatchingTxsCount(originChainId);

            if (_claim.shouldDecrementHotWallet && _claim.retryCounter == 0) {
                // refund after failing on destination chain, return originAmount to hot wallet
                chainTokenQuantity[originChainId] -= _claim.originAmount;
            }

            _setConfirmedTransactionsRRC(_claim);

            _updateNextTimeoutBlockIfNeeded(originChainId, _confirmedTxCount);
        }
    }

    function _submitClaimHWIC(HotWalletIncrementClaim calldata _claim, address _caller) internal {
        bytes32 claimHash = keccak256(abi.encode("HWIC", _claim));

        bool _quorumReached = claimsHelper.setVotedOnlyIfNeeded(
            _caller,
            claimHash,
            validators.getQuorumNumberOfValidators()
        );

        if (_quorumReached) {
            chainTokenQuantity[_claim.chainId] += _claim.amount;
        }
    }

    function _setConfirmedTransactions(BridgingRequestClaim memory _claim, uint8 _transactionType) internal {
        uint8 destinationChainId = _claim.destinationChainId;
        uint64 nextNonce = ++lastConfirmedTxNonce[destinationChainId];

        ConfirmedTransaction storage confirmedTx = confirmedTransactions[destinationChainId][nextNonce];
        confirmedTx.totalAmount = _claim.totalAmount;
        confirmedTx.blockHeight = block.number;
        confirmedTx.observedTransactionHash = _claim.observedTransactionHash;
        confirmedTx.sourceChainId = _claim.sourceChainId;
        confirmedTx.nonce = nextNonce;
        confirmedTx.retryCounter = _claim.retryCounter;
        confirmedTx.transactionType = _transactionType;

        uint256 receiversLength = _claim.receivers.length;
        for (uint i; i < receiversLength; i++) {
            confirmedTx.receivers.push(_claim.receivers[i]);
        }
    }

    function _setConfirmedTransactionsRRC(RefundRequestClaim memory _claim) internal {
        uint8 chainId = _claim.originChainId;
        uint64 nextNonce = ++lastConfirmedTxNonce[chainId];

        ConfirmedTransaction storage confirmedTx = confirmedTransactions[chainId][nextNonce];
        confirmedTx.totalAmount = _claim.originAmount;
        confirmedTx.blockHeight = block.number;
        confirmedTx.observedTransactionHash = _claim.originTransactionHash;
        confirmedTx.sourceChainId = chainId;
        confirmedTx.nonce = nextNonce;
        confirmedTx.retryCounter = _claim.retryCounter;
        confirmedTx.transactionType = 2;
        confirmedTx.outputIndexes = _claim.outputIndexes;
        confirmedTx.alreadyTriedBatch = _claim.shouldDecrementHotWallet;

        confirmedTx.receivers.push(Receiver(_claim.originAmount, _claim.originSenderAddress));
    }

    function setVoted(address _voter, bytes32 _hash) external onlyBridge returns (uint256) {
        return claimsHelper.setVoted(_voter, _hash);
    }

    function shouldCreateBatch(uint8 _destinationChain) public view returns (bool) {
        // if not registered chain or batch is already created, return false
        if (!isChainRegistered[_destinationChain] || claimsHelper.currentBatchBlock(_destinationChain) != int(-1)) {
            return false;
        }

        uint256 cnt = getBatchingTxsCount(_destinationChain);

        return cnt >= maxNumberOfTransactions || (cnt > 0 && block.number >= nextTimeoutBlock[_destinationChain]);
    }

    function getConfirmedTransaction(
        uint8 _destinationChain,
        uint64 _nonce
    ) public view returns (ConfirmedTransaction memory _confirmedTransaction) {
        return confirmedTransactions[_destinationChain][_nonce];
    }

    function getBatchingTxsCount(uint8 _chainId) public view returns (uint64 counterConfirmedTransactions) {
        uint64 lastConfirmedTxNonceForChain = lastConfirmedTxNonce[_chainId];
        uint64 lastBatchedTxNonceForChain = lastBatchedTxNonce[_chainId];
        uint256 timeoutBlock = nextTimeoutBlock[_chainId];
        uint64 maxTxsCount = maxNumberOfTransactions;

        uint64 txsToProcess = lastConfirmedTxNonceForChain - lastBatchedTxNonceForChain >= maxTxsCount
            ? maxTxsCount
            : lastConfirmedTxNonceForChain - lastBatchedTxNonceForChain;

        uint64 txIndx = lastBatchedTxNonceForChain + 1;

        while (counterConfirmedTransactions < txsToProcess) {
            if (confirmedTransactions[_chainId][txIndx].blockHeight >= timeoutBlock) {
                break;
            }
            counterConfirmedTransactions++;
            txIndx++;
        }
    }

    function resetCurrentBatchBlock(uint8 _chainId) external onlyBridge {
        claimsHelper.resetCurrentBatchBlock(_chainId);
    }

    function setChainRegistered(uint8 _chainId, uint256 _initialTokenSupply) external onlyBridge {
        isChainRegistered[_chainId] = true;
        chainTokenQuantity[_chainId] = _initialTokenSupply;
        nextTimeoutBlock[_chainId] = block.number + timeoutBlocksNumber;
        claimsHelper.resetCurrentBatchBlock(_chainId);
    }

    function setNextTimeoutBlock(uint8 _chainId, uint256 _blockNumber) external onlyBridge {
        nextTimeoutBlock[_chainId] = _blockNumber + timeoutBlocksNumber;
    }

    function hasVoted(bytes32 _hash, address _voter) external view returns (bool) {
        return claimsHelper.hasVoted(_hash, _voter);
    }

    function defund(uint8 _chainId, uint256 _amount, string calldata _defundAddress) external onlyAdminContract {
        if (!isChainRegistered[_chainId]) {
            revert ChainIsNotRegistered(_chainId);
        }

        uint256 _currentAmount = chainTokenQuantity[_chainId];

        if (_currentAmount < _amount) {
            revert DefundRequestTooHigh(_chainId, _currentAmount, _amount);
        }

        BridgingRequestClaim memory _brc = BridgingRequestClaim({
            observedTransactionHash: defundHash,
            receivers: new Receiver[](1),
            totalAmount: _amount,
            retryCounter: 0,
            sourceChainId: _chainId,
            destinationChainId: _chainId
        });

        _brc.receivers[0].amount = _amount;
        _brc.receivers[0].destinationAddress = _defundAddress;

        chainTokenQuantity[_chainId] = _currentAmount - _amount;

        uint256 _confirmedTxCount = getBatchingTxsCount(_chainId);

        _setConfirmedTransactions(_brc, 1);

        _updateNextTimeoutBlockIfNeeded(_chainId, _confirmedTxCount);
    }

    function _updateNextTimeoutBlockIfNeeded(uint8 _chainId, uint256 _confirmedTxCount) internal {
        if (
            (claimsHelper.currentBatchBlock(_chainId) == -1) && // there is no batch in progress
            (_confirmedTxCount == 0) && // check if there is no other confirmed transactions
            (block.number >= nextTimeoutBlock[_chainId])
        ) // check if the current block number is greater or equal than the NEXT_BATCH_TIMEOUT_BLOCK
        {
            nextTimeoutBlock[_chainId] = block.number + timeoutBlocksNumber;
        }
    }

    function updateChainTokenQuantity(
        uint8 _chainId,
        bool _isIncrease,
        uint256 _tokenAmount
    ) external onlyAdminContract {
        if (!isChainRegistered[_chainId]) {
            revert ChainIsNotRegistered(_chainId);
        }

        uint256 _currentAmount = chainTokenQuantity[_chainId];
        if (_isIncrease) {
            chainTokenQuantity[_chainId] = _currentAmount + _tokenAmount;
        } else {
            if (_currentAmount < _tokenAmount) {
                revert NegativeChainTokenAmount(_currentAmount, _tokenAmount);
            }

            chainTokenQuantity[_chainId] = _currentAmount - _tokenAmount;
        }
    }

    function getBatchTransactions(uint8 _chainId, uint64 _batchId) external view returns (TxDataInfo[] memory) {
        ConfirmedSignedBatchData memory _confirmedSignedBatch = claimsHelper.getConfirmedSignedBatchData(
            _chainId,
            _batchId
        );

        uint64 _firstTxNonce = _confirmedSignedBatch.firstTxNonceId;
        uint64 _lastTxNonce = _confirmedSignedBatch.lastTxNonceId;

        if (_confirmedSignedBatch.isConsolidation || (_firstTxNonce == 0 && _lastTxNonce == 0)) {
            return new TxDataInfo[](0);
        }

        TxDataInfo[] memory _txHashes = new TxDataInfo[](_lastTxNonce - _firstTxNonce + 1);
        for (uint64 i = _firstTxNonce; i <= _lastTxNonce; i++) {
            ConfirmedTransaction storage ctx = confirmedTransactions[_chainId][i];
            _txHashes[i - _firstTxNonce] = TxDataInfo(
                ctx.observedTransactionHash,
                ctx.sourceChainId,
                ctx.transactionType
            );
        }

        return _txHashes;
    }

    function updateMaxNumberOfTransactions(uint16 _maxNumberOfTransactions) external onlyAdminContract {
        maxNumberOfTransactions = _maxNumberOfTransactions;
    }

    function updateTimeoutBlocksNumber(uint8 _timeoutBlocksNumber) external onlyAdminContract {
        timeoutBlocksNumber = _timeoutBlocksNumber;
    }

    modifier onlyBridge() {
        if (msg.sender != bridgeAddress) revert NotBridge();
        _;
    }

    modifier onlyAdminContract() {
        if (msg.sender != adminContractAddress) revert NotAdminContract();
        _;
    }

    modifier onlyUpgradeAdmin() {
        if (msg.sender != upgradeAdmin) revert NotOwner();
        _;
    }
}<|MERGE_RESOLUTION|>--- conflicted
+++ resolved
@@ -291,10 +291,21 @@
             return;
         }
 
-<<<<<<< HEAD
+        // temporary check until automatic refund is implemented
+        // once automatic refund is implemented, this check should be that
+        // either originTransactionHash or refundTransactionHash should be empty
+        if (_claim.refundTransactionHash != bytes32(0)) {
+            return;
+        }
+
+        // temporary check until automatic refund is implemented
+        // once automatic refund is implemented, this check should be that
+        // either originTransactionHash or refundTransactionHash should be empty
+        if (_claim.refundTransactionHash != bytes32(0)) {
+            return;
+        }
+
         // Since ValidatorClaims could have other valid claims, we do not revert here, instead we do early exit.
-=======
->>>>>>> 0a9a5e42
         if (_claim.shouldDecrementHotWallet && _claim.retryCounter == 0) {
             if (chainTokenQuantity[originChainId] < _claim.originAmount) {
                 emit NotEnoughFunds("RRC", 0, chainTokenQuantity[originChainId]);
