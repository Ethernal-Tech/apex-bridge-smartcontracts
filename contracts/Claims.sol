// SPDX-License-Identifier: UNLICENSED
pragma solidity ^0.8.23;

import "@openzeppelin/contracts-upgradeable/access/OwnableUpgradeable.sol";
import "@openzeppelin/contracts-upgradeable/proxy/utils/Initializable.sol";
import "@openzeppelin/contracts-upgradeable/proxy/utils/UUPSUpgradeable.sol";
import "./interfaces/IBridgeStructs.sol";
import "./ClaimsHelper.sol";
import "./UTXOsc.sol";
import "./Validators.sol";

contract Claims is IBridgeStructs, Initializable, OwnableUpgradeable, UUPSUpgradeable {
    address private bridgeAddress;
    ClaimsHelper private claimsHelper;
    UTXOsc private utxosc;
    Validators private validators;

    // BlockchainID -> bool
    mapping(string => bool) public isChainRegistered;

    // Blochchain ID -> blockNumber
    mapping(string => uint256) public nextTimeoutBlock;

    uint16 public maxNumberOfTransactions;
    uint8 public timeoutBlocksNumber;

    // BlockchainId -> TokenQuantity
    mapping(string => uint256) public chainTokenQuantity;

    // BlockchainID -> nonce -> ConfirmedTransaction
    mapping(string => mapping(uint256 => ConfirmedTransaction)) private confirmedTransactions;

    // chainID -> nonce (nonce of the last confirmed transaction)
    mapping(string => uint256) public lastConfirmedTxNonce;

    // chainID -> nonce (nonce of the last transaction from the executed batch)
    mapping(string => uint256) public lastBatchedTxNonce;

    /// @custom:oz-upgrades-unsafe-allow constructor
    constructor() {
        _disableInitializers();
    }

    function initialize(uint16 _maxNumberOfTransactions, uint8 _timeoutBlocksNumber) public initializer {
        __Ownable_init(msg.sender);
        __UUPSUpgradeable_init();
        maxNumberOfTransactions = _maxNumberOfTransactions;
        timeoutBlocksNumber = _timeoutBlocksNumber;
    }

    function _authorizeUpgrade(address newImplementation) internal override onlyOwner {}

    function setDependencies(
        address _bridgeAddress,
        address _claimsHelperAddress,
        address _utxosc,
        address _validatorsAddress
    ) external onlyOwner {
        bridgeAddress = _bridgeAddress;
        claimsHelper = ClaimsHelper(_claimsHelperAddress);
        utxosc = UTXOsc(_utxosc);
        validators = Validators(_validatorsAddress);
    }

    function submitClaims(ValidatorClaims calldata _claims, address _caller) external onlyBridge {
        for (uint i = 0; i < _claims.bridgingRequestClaims.length; i++) {
            BridgingRequestClaim memory _claim = _claims.bridgingRequestClaims[i];
            if (!isChainRegistered[_claim.sourceChainID]) {
                revert ChainIsNotRegistered(_claim.sourceChainID);
            }

            if (!isChainRegistered[_claim.destinationChainID]) {
                revert ChainIsNotRegistered(_claim.destinationChainID);
            }

            if (claimsHelper.hasVoted(_claim.observedTransactionHash, _caller)) {
                continue;
            }

            if (claimsHelper.isClaimConfirmed(_claim.destinationChainID, _claim.observedTransactionHash)) {
                continue;
            }

            if (chainTokenQuantity[_claim.sourceChainID] < getNeededTokenQuantity(_claim.receivers)) {
                continue;
            }

            _submitClaimsBRC(_claims, i, _caller);
        }
        for (uint i = 0; i < _claims.batchExecutedClaims.length; i++) {
            BatchExecutedClaim memory _claim = _claims.batchExecutedClaims[i];
            if (!isChainRegistered[_claim.chainID]) {
                revert ChainIsNotRegistered(_claim.chainID);
            }

            if (claimsHelper.hasVoted(_claim.observedTransactionHash, _caller)) {
                continue;
            }

            if (claimsHelper.isClaimConfirmed(_claim.chainID, _claim.observedTransactionHash)) {
                continue;
            }

            _submitClaimsBEC(_claims, i, _caller);
        }
        for (uint i = 0; i < _claims.batchExecutionFailedClaims.length; i++) {
            BatchExecutionFailedClaim memory _claim = _claims.batchExecutionFailedClaims[i];
            if (!isChainRegistered[_claim.chainID]) {
                revert ChainIsNotRegistered(_claim.chainID);
            }

            if (claimsHelper.hasVoted(_claim.observedTransactionHash, _caller)) {
                continue;
            }

            if (claimsHelper.isClaimConfirmed(_claim.chainID, _claim.observedTransactionHash)) {
                continue;
            }

            _submitClaimsBEFC(_claims, i, _caller);
        }
        for (uint i = 0; i < _claims.refundRequestClaims.length; i++) {
            RefundRequestClaim memory _claim = _claims.refundRequestClaims[i];
            if (!isChainRegistered[_claim.chainID]) {
                revert ChainIsNotRegistered(_claim.chainID);
            }

            if (claimsHelper.hasVoted(_claim.observedTransactionHash, _caller)) {
                continue;
            }

            if (claimsHelper.isClaimConfirmed(_claim.chainID, _claim.observedTransactionHash)) {
                continue;
            }

            _submitClaimsRRC(_claims, i, _caller);
        }
        for (uint i = 0; i < _claims.refundExecutedClaims.length; i++) {
            RefundExecutedClaim memory _claim = _claims.refundExecutedClaims[i];
            if (!isChainRegistered[_claim.chainID]) {
                revert ChainIsNotRegistered(_claim.chainID);
            }

            if (claimsHelper.hasVoted(_claim.observedTransactionHash, _caller)) {
                continue;
            }

            if (claimsHelper.isClaimConfirmed(_claim.chainID, _claim.observedTransactionHash)) {
                continue;
            }

            _submitClaimsREC(_claims, i, _caller);
        }
    }

    function _submitClaimsBRC(ValidatorClaims calldata _claims, uint256 index, address _caller) internal {
        BridgingRequestClaim memory _claim = _claims.bridgingRequestClaims[index];
        bytes32 claimHash = keccak256(abi.encode(_claim));
        claimsHelper.setVoted(_claim.observedTransactionHash, _caller, claimHash);

        if (hasConsensus(claimHash)) {
            chainTokenQuantity[_claim.sourceChainID] -= getNeededTokenQuantity(_claim.receivers);

            utxosc.addNewBridgingUTXO(_claim.sourceChainID, _claim.outputUTXO);

            uint256 confirmedTxCount = getBatchingTxsCount(_claim.destinationChainID);

            _setConfirmedTransactions(_claim);
            claimsHelper.setClaimConfirmed(_claim.destinationChainID, _claim.observedTransactionHash);

            if (
                (claimsHelper.currentBatchBlock(_claim.destinationChainID) == -1) && // there is no batch in progress
                (confirmedTxCount == 0) && // check if there is no other confirmed transactions
                (block.number > nextTimeoutBlock[_claim.destinationChainID])
            ) // check if the current block number is greater than the NEXT_BATCH_TIMEOUT_BLOCK
            {
                nextTimeoutBlock[_claim.destinationChainID] = block.number + timeoutBlocksNumber;
            }
        }
    }

    function _submitClaimsBEC(ValidatorClaims calldata _claims, uint256 index, address _caller) internal {
        BatchExecutedClaim memory _claim = _claims.batchExecutedClaims[index];
        bytes32 claimHash = keccak256(abi.encode(_claim));
        claimsHelper.setVoted(_claim.observedTransactionHash, _caller, claimHash);

        if (hasConsensus(claimHash)) {
            chainTokenQuantity[_claim.chainID] += getTokenAmountFromSignedBatch(_claim.chainID, _claim.batchNonceID);

            claimsHelper.setClaimConfirmed(_claim.chainID, _claim.observedTransactionHash);

            claimsHelper.resetCurrentBatchBlock(_claim.chainID);

            ConfirmedSignedBatchData memory confirmedSignedBatch = claimsHelper.getConfirmedSignedBatchData(
                _claim.chainID,
                _claim.batchNonceID
            );

            lastBatchedTxNonce[_claim.chainID] = confirmedSignedBatch.lastTxNonceId;

            nextTimeoutBlock[_claim.chainID] = block.number + timeoutBlocksNumber;

            utxosc.addUTXOs(_claim.chainID, _claim.outputUTXOs);
            utxosc.removeUsedUTXOs(_claim.chainID, confirmedSignedBatch.usedUTXOs);
        }
    }

    function _submitClaimsBEFC(ValidatorClaims calldata _claims, uint256 index, address _caller) internal {
        BatchExecutionFailedClaim memory _claim = _claims.batchExecutionFailedClaims[index];
        bytes32 claimHash = keccak256(abi.encode(_claim));
        claimsHelper.setVoted(_claim.observedTransactionHash, _caller, claimHash);

        if (hasConsensus(claimHash)) {
            claimsHelper.setClaimConfirmed(_claim.chainID, _claim.observedTransactionHash);

            claimsHelper.resetCurrentBatchBlock(_claim.chainID);

            nextTimeoutBlock[_claim.chainID] = block.number + timeoutBlocksNumber;
        }
    }

    function _submitClaimsRRC(ValidatorClaims calldata _claims, uint256 index, address _caller) internal {
        RefundRequestClaim memory _claim = _claims.refundRequestClaims[index];
        bytes32 claimHash = keccak256(abi.encode(_claim));
        claimsHelper.setVoted(_claim.observedTransactionHash, _caller, claimHash);

        if (hasConsensus(claimHash)) {
            claimsHelper.setClaimConfirmed(_claim.chainID, _claim.observedTransactionHash);
        }
    }

    function _submitClaimsREC(ValidatorClaims calldata _claims, uint256 index, address _caller) internal {
        RefundExecutedClaim memory _claim = _claims.refundExecutedClaims[index];
        bytes32 claimHash = keccak256(abi.encode(_claim));
        claimsHelper.setVoted(_claim.observedTransactionHash, _caller, claimHash);

        if (hasConsensus(claimHash)) {
            claimsHelper.setClaimConfirmed(_claim.chainID, _claim.observedTransactionHash);
        }
    }

    function _setConfirmedTransactions(BridgingRequestClaim memory _claim) internal {
        // passed the claim with the memory keyword
        uint256 nextNonce = ++lastConfirmedTxNonce[_claim.destinationChainID];
        confirmedTransactions[_claim.destinationChainID][nextNonce].observedTransactionHash = _claim
            .observedTransactionHash;
        confirmedTransactions[_claim.destinationChainID][nextNonce].sourceChainID = _claim.sourceChainID;
        confirmedTransactions[_claim.destinationChainID][nextNonce].nonce = nextNonce;

        for (uint i = 0; i < _claim.receivers.length; i++) {
            confirmedTransactions[_claim.destinationChainID][nextNonce].receivers.push(_claim.receivers[i]);
        }

        confirmedTransactions[_claim.destinationChainID][nextNonce].blockHeight = block.number;
    }

    function isBatchCreated(string calldata _destinationChain) public view returns (bool batch) {
        return claimsHelper.currentBatchBlock(_destinationChain) != int(-1);
    }

    function shouldCreateBatch(string calldata _destinationChain) public view returns (bool) {
        uint256 cnt = getBatchingTxsCount(_destinationChain);

        return cnt >= maxNumberOfTransactions || (cnt > 0 && block.number >= nextTimeoutBlock[_destinationChain]);
    }

    function setTokenQuantity(string calldata _chainID, uint256 _tokenQuantity) external onlyBridge {
        chainTokenQuantity[_chainID] = _tokenQuantity;
    }

    function getConfirmedTransaction(
        string memory _destinationChain,
        uint256 _nonce
    ) public view returns (ConfirmedTransaction memory) {
        return confirmedTransactions[_destinationChain][_nonce];
    }

    function getBatchingTxsCount(string memory _chainId) public view returns (uint256 counterConfirmedTransactions) {
        uint256 lastConfirmedTxNonceForChain = lastConfirmedTxNonce[_chainId];
        uint256 lastBatchedTxNonceForChain = lastBatchedTxNonce[_chainId];

        uint256 txsToProcess = ((lastConfirmedTxNonceForChain - lastBatchedTxNonceForChain) >= maxNumberOfTransactions)
            ? maxNumberOfTransactions
            : (lastConfirmedTxNonceForChain - lastBatchedTxNonceForChain);

        counterConfirmedTransactions = 0;

        while (counterConfirmedTransactions < txsToProcess) {
            ConfirmedTransaction memory confirmedTx = getConfirmedTransaction(
                _chainId,
                lastBatchedTxNonceForChain + counterConfirmedTransactions + 1
            );
            if (confirmedTx.blockHeight >= nextTimeoutBlock[_chainId]) {
                break;
            }
            counterConfirmedTransactions++;
        }
    }

    function getTokenAmountFromSignedBatch(
        string memory _destinationChain,
        uint256 _nonce
    ) public view returns (uint256) {
        uint256 bridgedAmount;

<<<<<<< HEAD
        SignedBatch memory _signedBatch = claimsHelper.getConfirmedSignedBatch(_destinationChain, _nonce);
=======
        uint256[] memory _nonces = claimsHelper.getConfirmedSignedBatchData(_destinationChain, _nonce).includedTransactions;
>>>>>>> 9202cab9

        for (uint i = _signedBatch.firstTxNonceId; i <= _signedBatch.lastTxNounce; i++) {
            bridgedAmount += getNeededTokenQuantity(confirmedTransactions[_destinationChain][i].receivers);
        }

        return bridgedAmount;
    }

    function resetCurrentBatchBlock(string calldata _chainId) external onlyBridge {
        claimsHelper.resetCurrentBatchBlock(_chainId);
    }

    function hasConsensus(bytes32 _hash) public view returns (bool) {
        return claimsHelper.numberOfVotes(_hash) >= validators.getQuorumNumberOfValidators();
    }

    function getNeededTokenQuantity(Receiver[] memory _receivers) internal pure returns (uint256) {
        uint256 tokenQuantity;

        for (uint256 i = 0; i < _receivers.length; i++) {
            tokenQuantity += _receivers[i].amount;
        }

        return tokenQuantity;
    }

    function setChainRegistered(string calldata _chainId) external onlyBridge {
        isChainRegistered[_chainId] = true;
    }

    function setNextTimeoutBlock(string calldata _chainId, uint256 _blockNumber) external onlyBridge {
        nextTimeoutBlock[_chainId] = _blockNumber + timeoutBlocksNumber;
    }

    function setVoted(string calldata _id, address _voter, bytes32 _hash) external onlyBridge {
        claimsHelper.setVoted(_id, _voter, _hash);
    }

    function hasVoted(string calldata _id, address _voter) external view returns (bool) {
        return claimsHelper.hasVoted(_id, _voter);
    }

    function getNumberOfVotes(bytes32 _hash) external view returns (uint8) {
        return claimsHelper.numberOfVotes(_hash);
    }

    modifier onlyBridge() {
        if (msg.sender != bridgeAddress) revert NotBridge();
        _;
    }
}<|MERGE_RESOLUTION|>--- conflicted
+++ resolved
@@ -303,11 +303,7 @@
     ) public view returns (uint256) {
         uint256 bridgedAmount;
 
-<<<<<<< HEAD
         SignedBatch memory _signedBatch = claimsHelper.getConfirmedSignedBatch(_destinationChain, _nonce);
-=======
-        uint256[] memory _nonces = claimsHelper.getConfirmedSignedBatchData(_destinationChain, _nonce).includedTransactions;
->>>>>>> 9202cab9
 
         for (uint i = _signedBatch.firstTxNonceId; i <= _signedBatch.lastTxNounce; i++) {
             bridgedAmount += getNeededTokenQuantity(confirmedTransactions[_destinationChain][i].receivers);
