// SPDX-License-Identifier: UNLICENSED
pragma solidity ^0.8.24;

import "@openzeppelin/contracts-upgradeable/access/OwnableUpgradeable.sol";
import "@openzeppelin/contracts-upgradeable/proxy/utils/Initializable.sol";
import "@openzeppelin/contracts-upgradeable/proxy/utils/UUPSUpgradeable.sol";
import "./interfaces/IBridgeStructs.sol";
import "./Bridge.sol";
import "./ClaimsHelper.sol";
import "./Validators.sol";

contract Claims is IBridgeStructs, Initializable, OwnableUpgradeable, UUPSUpgradeable {
    address private bridgeAddress;
    ClaimsHelper private claimsHelper;
    Validators private validators;

    address public defundAdmin;
    //chain -> address to defund to
    mapping(uint8 => string) public defundAddress;
    //keccak256)abi.encode(Packed"Defund")
    bytes32 private constant defundHash = 0xc74d0d70be942fd68984df57687b9f453f1321726e8db77762dee952a5c85b24;

    // BlockchainId -> bool
    mapping(uint8 => bool) public isChainRegistered;

    // BlochchainId -> blockNumber
    mapping(uint8 => uint256) public nextTimeoutBlock;

    uint16 public maxNumberOfTransactions;
    uint8 public timeoutBlocksNumber;

    // BlockchainId -> TokenQuantity
    mapping(uint8 => uint256) public chainTokenQuantity;

    // BlockchainId -> nonce -> ConfirmedTransaction
    mapping(uint8 => mapping(uint64 => ConfirmedTransaction)) public confirmedTransactions;

    // chainId -> nonce (nonce of the last confirmed transaction)
    mapping(uint8 => uint64) public lastConfirmedTxNonce;

    // chainId -> nonce (nonce of the last transaction from the executed batch)
    mapping(uint8 => uint64) public lastBatchedTxNonce;

    /// @custom:oz-upgrades-unsafe-allow constructor
    constructor() {
        _disableInitializers();
    }

    function initialize(
        address _owner,
        uint16 _maxNumberOfTransactions,
        uint8 _timeoutBlocksNumber
    ) public initializer {
        __Ownable_init(_owner);
        __UUPSUpgradeable_init();
        maxNumberOfTransactions = _maxNumberOfTransactions;
        timeoutBlocksNumber = _timeoutBlocksNumber;
    }

    function _authorizeUpgrade(address newImplementation) internal override onlyOwner {}

    function setDependencies(
        address _bridgeAddress,
        address _claimsHelperAddress,
        address _validatorsAddress
    ) external onlyOwner {
        bridgeAddress = _bridgeAddress;
        claimsHelper = ClaimsHelper(_claimsHelperAddress);
        validators = Validators(_validatorsAddress);
    }

    function submitClaims(ValidatorClaims calldata _claims, address _caller) external onlyBridge {
        uint256 bridgingRequestClaimsLength = _claims.bridgingRequestClaims.length;
        for (uint i; i < bridgingRequestClaimsLength; i++) {
            BridgingRequestClaim calldata _claim = _claims.bridgingRequestClaims[i];
            uint8 sourceChainId = _claim.sourceChainId;
            uint8 destinationChainId = _claim.destinationChainId;

            if (!isChainRegistered[sourceChainId]) {
                revert ChainIsNotRegistered(sourceChainId);
            }

            if (!isChainRegistered[destinationChainId]) {
                revert ChainIsNotRegistered(destinationChainId);
            }

            uint256 receiversSum = _claim.totalAmount;

            if (chainTokenQuantity[destinationChainId] < receiversSum) {
                emit NotEnoughFunds("BRC", i, chainTokenQuantity[destinationChainId]);
                continue;
            }

            _submitClaimsBRC(_claim, _caller, receiversSum);
        }

        uint256 batchExecutedClaimsLength = _claims.batchExecutedClaims.length;
        for (uint i; i < batchExecutedClaimsLength; i++) {
            BatchExecutedClaim calldata _claim = _claims.batchExecutedClaims[i];
            if (!isChainRegistered[_claim.chainId]) {
                revert ChainIsNotRegistered(_claim.chainId);
            }

            _submitClaimsBEC(_claim, _caller);
        }

        uint256 batchExecutionFailedClaimsLength = _claims.batchExecutionFailedClaims.length;
        for (uint i; i < batchExecutionFailedClaimsLength; i++) {
            BatchExecutionFailedClaim calldata _claim = _claims.batchExecutionFailedClaims[i];
            if (!isChainRegistered[_claim.chainId]) {
                revert ChainIsNotRegistered(_claim.chainId);
            }

            _submitClaimsBEFC(_claim, _caller);
        }

        uint256 refundRequestClaimsLength = _claims.refundRequestClaims.length;
        for (uint i; i < refundRequestClaimsLength; i++) {
            RefundRequestClaim calldata _claim = _claims.refundRequestClaims[i];
            if (!isChainRegistered[_claim.chainId]) {
                revert ChainIsNotRegistered(_claim.chainId);
            }

            _submitClaimsRRC(_claim, _caller);
        }

        uint256 refundExecutedClaimsLength = _claims.refundExecutedClaims.length;
        for (uint i; i < refundExecutedClaimsLength; i++) {
            RefundExecutedClaim calldata _claim = _claims.refundExecutedClaims[i];
            if (!isChainRegistered[_claim.chainId]) {
                revert ChainIsNotRegistered(_claim.chainId);
            }

            _submitClaimsREC(_claim, _caller);
        }

        uint256 hotWalletIncrementClaimsLength = _claims.hotWalletIncrementClaims.length;
        for (uint i; i < hotWalletIncrementClaimsLength; i++) {
            HotWalletIncrementClaim calldata _claim = _claims.hotWalletIncrementClaims[i];
            if (!isChainRegistered[_claim.chainId]) {
                revert ChainIsNotRegistered(_claim.chainId);
            }

            _submitClaimHWIC(_claim, _caller);
        }
    }

    function _submitClaimsBRC(BridgingRequestClaim calldata _claim, address _caller, uint256 receiversSum) internal {
        bytes32 claimHash = keccak256(abi.encode("BRC", _claim));
        bool _quorumReached = claimsHelper.setVotedOnlyIfNeeded(
            _caller,
            claimHash,
            validators.getQuorumNumberOfValidators()
        );

        if (_quorumReached) {
            uint8 destinationChainId = _claim.destinationChainId;

            chainTokenQuantity[destinationChainId] -= receiversSum;
            chainTokenQuantity[_claim.sourceChainId] += receiversSum;

<<<<<<< HEAD
            _setConfirmedTransactions(_claim);

            _updateNextTimeoutBlockIfNeeded(destinationChainID);
=======
            uint256 _confirmedTxCount = getBatchingTxsCount(destinationChainId);

            _setConfirmedTransactions(_claim);

            if (
                (claimsHelper.currentBatchBlock(destinationChainId) == -1) && // there is no batch in progress
                (_confirmedTxCount == 0) && // check if there is no other confirmed transactions
                (block.number >= nextTimeoutBlock[destinationChainId])
            ) // check if the current block number is greater or equal than the NEXT_BATCH_TIMEOUT_BLOCK
            {
                nextTimeoutBlock[destinationChainId] = block.number + timeoutBlocksNumber;
            }
>>>>>>> 54c340e8
        }
    }

    function _submitClaimsBEC(BatchExecutedClaim calldata _claim, address _caller) internal {
        bytes32 claimHash = keccak256(abi.encode("BEC", _claim));
        bool _quorumReached = claimsHelper.setVotedOnlyIfNeeded(
            _caller,
            claimHash,
            validators.getQuorumNumberOfValidators()
        );

        uint8 chainId = _claim.chainId;
        uint64 batchId = _claim.batchNonceId;
        ConfirmedSignedBatchData memory confirmedSignedBatch = claimsHelper.getConfirmedSignedBatchData(
            chainId,
            batchId
        );
        uint64 _firstTxNounce = confirmedSignedBatch.firstTxNonceId;
        uint64 _lastTxNounce = confirmedSignedBatch.lastTxNonceId;

        _emitBatchExecutionInfo(batchId, chainId, false, _firstTxNounce, _lastTxNounce);

        if (_quorumReached) {
            claimsHelper.resetCurrentBatchBlock(chainId);

            lastBatchedTxNonce[chainId] = confirmedSignedBatch.lastTxNonceId;
            nextTimeoutBlock[chainId] = block.number + timeoutBlocksNumber;
        }
    }

    function _submitClaimsBEFC(BatchExecutionFailedClaim calldata _claim, address _caller) internal {
        bytes32 claimHash = keccak256(abi.encode("BEFC", _claim));
        bool _quorumReached = claimsHelper.setVotedOnlyIfNeeded(
            _caller,
            claimHash,
            validators.getQuorumNumberOfValidators()
        );

        uint8 chainId = _claim.chainId;
        uint64 batchId = _claim.batchNonceId;
        ConfirmedSignedBatchData memory confirmedSignedBatch = claimsHelper.getConfirmedSignedBatchData(
            chainId,
            batchId
        );
        uint64 _firstTxNounce = confirmedSignedBatch.firstTxNonceId;
        uint64 _lastTxNounce = confirmedSignedBatch.lastTxNonceId;

        _emitBatchExecutionInfo(batchId, chainId, true, _firstTxNounce, _lastTxNounce);

        if (_quorumReached) {
            claimsHelper.resetCurrentBatchBlock(chainId);

            for (uint64 i = _firstTxNounce; i <= _lastTxNounce; i++) {
                chainTokenQuantity[chainId] += confirmedTransactions[chainId][i].totalAmount;
            }

            nextTimeoutBlock[chainId] = block.number + timeoutBlocksNumber;
        }
    }

    function _submitClaimsRRC(RefundRequestClaim calldata _claim, address _caller) internal {
        bytes32 claimHash = keccak256(abi.encode("RRC", _claim));
        claimsHelper.setVotedOnlyIfNeeded(_caller, claimHash, validators.getQuorumNumberOfValidators());
    }

    function _submitClaimsREC(RefundExecutedClaim calldata _claim, address _caller) internal {
        bytes32 claimHash = keccak256(abi.encode("REC", _claim));
        claimsHelper.setVotedOnlyIfNeeded(_caller, claimHash, validators.getQuorumNumberOfValidators());
    }

<<<<<<< HEAD
    function _setConfirmedTransactions(BridgingRequestClaim memory _claim) internal {
=======
    function _submitClaimHWIC(HotWalletIncrementClaim calldata _claim, address _caller) internal {
        bytes32 claimHash = keccak256(abi.encode("HWIC", _claim));

        bool _quorumReached = claimsHelper.setVotedOnlyIfNeeded(
            _caller,
            claimHash,
            validators.getQuorumNumberOfValidators()
        );

        if (_quorumReached) {
            uint8 chainId = _claim.chainId;
            uint256 changeAmount = _claim.amount;
            if (_claim.isIncrement) {
                chainTokenQuantity[chainId] += changeAmount;
            } else if (chainTokenQuantity[chainId] >= changeAmount) {
                chainTokenQuantity[chainId] -= changeAmount;
            } else {
                emit InsufficientFunds(chainTokenQuantity[chainId], changeAmount);
            }
        }
    }

    function _setConfirmedTransactions(BridgingRequestClaim calldata _claim) internal {
>>>>>>> 54c340e8
        uint8 destinationChainId = _claim.destinationChainId;
        uint64 nextNonce = ++lastConfirmedTxNonce[destinationChainId];
        confirmedTransactions[destinationChainId][nextNonce].observedTransactionHash = _claim.observedTransactionHash;
        confirmedTransactions[destinationChainId][nextNonce].sourceChainId = _claim.sourceChainId;
        confirmedTransactions[destinationChainId][nextNonce].nonce = nextNonce;
        confirmedTransactions[destinationChainId][nextNonce].retryCounter = _claim.retryCounter;

        uint256 receiversLength = _claim.receivers.length;
        uint256 tokenQuantity;
        for (uint i; i < receiversLength; i++) {
            confirmedTransactions[destinationChainId][nextNonce].receivers.push(_claim.receivers[i]);
            tokenQuantity += _claim.receivers[i].amount;
        }

        confirmedTransactions[destinationChainId][nextNonce].totalAmount = tokenQuantity;

        confirmedTransactions[destinationChainId][nextNonce].blockHeight = block.number;
    }

    function _emitBatchExecutionInfo(
        uint64 _batchID,
        uint8 _chainId,
        bool _isFailedClaim,
        uint64 _firstTxNonce,
        uint64 _lastTxNounce
    ) private {
        TxDataInfo[] memory _txHashes = new TxDataInfo[](_lastTxNounce - _firstTxNonce + 1);
        for (uint64 i = _firstTxNonce; i <= _lastTxNounce; i++) {
            _txHashes[i - _firstTxNonce] = TxDataInfo(
                confirmedTransactions[_chainId][i].sourceChainId,
                confirmedTransactions[_chainId][i].observedTransactionHash
            );
        }

        emit BatchExecutionInfo(_batchID, _chainId, _isFailedClaim, _txHashes);
    }

    function setVoted(address _voter, bytes32 _hash) external onlyBridge returns (uint256) {
        return claimsHelper.setVoted(_voter, _hash);
    }

    function shouldCreateBatch(uint8 _destinationChain) public view returns (bool) {
        // if not registered chain or batch is already created, return false
        if (!isChainRegistered[_destinationChain] || claimsHelper.currentBatchBlock(_destinationChain) != int(-1)) {
            return false;
        }

        uint256 cnt = getBatchingTxsCount(_destinationChain);

        return cnt >= maxNumberOfTransactions || (cnt > 0 && block.number >= nextTimeoutBlock[_destinationChain]);
    }

    function getConfirmedTransaction(
        uint8 _destinationChain,
        uint64 _nonce
    ) public view returns (ConfirmedTransaction memory _confirmedTransaction) {
        return confirmedTransactions[_destinationChain][_nonce];
    }

    function getBatchingTxsCount(uint8 _chainId) public view returns (uint64 counterConfirmedTransactions) {
        uint64 lastConfirmedTxNonceForChain = lastConfirmedTxNonce[_chainId];
        uint64 lastBatchedTxNonceForChain = lastBatchedTxNonce[_chainId];

        uint256 txsToProcess = ((lastConfirmedTxNonceForChain - lastBatchedTxNonceForChain) >= maxNumberOfTransactions)
            ? maxNumberOfTransactions
            : (lastConfirmedTxNonceForChain - lastBatchedTxNonceForChain);

        counterConfirmedTransactions = 0;

        while (counterConfirmedTransactions < txsToProcess) {
            uint256 blockHeight = confirmedTransactions[_chainId][
                lastBatchedTxNonceForChain + counterConfirmedTransactions + 1
            ].blockHeight;
            if (blockHeight >= nextTimeoutBlock[_chainId]) {
                break;
            }
            counterConfirmedTransactions++;
        }
    }

    function resetCurrentBatchBlock(uint8 _chainId) external onlyBridge {
        claimsHelper.resetCurrentBatchBlock(_chainId);
    }

    function setChainRegistered(uint8 _chainId, uint256 _initialTokenSupply) external onlyBridge {
        isChainRegistered[_chainId] = true;
        chainTokenQuantity[_chainId] = _initialTokenSupply;
        nextTimeoutBlock[_chainId] = block.number + timeoutBlocksNumber;
        claimsHelper.resetCurrentBatchBlock(_chainId);
    }

    function setNextTimeoutBlock(uint8 _chainId, uint256 _blockNumber) external onlyBridge {
        nextTimeoutBlock[_chainId] = _blockNumber + timeoutBlocksNumber;
    }

    function hasVoted(bytes32 _hash, address _voter) external view returns (bool) {
        return claimsHelper.hasVoted(_hash, _voter);
    }

    function defund(uint8 _chainId, uint256 _amount) external onlyDefundAdmin {
        if (!isChainRegistered[_chainId]) {
            revert ChainIsNotRegistered(_chainId);
        }
        if (chainTokenQuantity[_chainId] < _amount) {
            revert InsufficientFunds(_chainId, _amount);
        }

        BridgingRequestClaim memory _brc = BridgingRequestClaim({
            observedTransactionHash: defundHash,
            receivers: new Receiver[](1),
            totalAmount: _amount,
            sourceChainId: _chainId,
            destinationChainId: _chainId
        });

        _brc.receivers[0].amount = _amount;
        _brc.receivers[0].destinationAddress = defundAddress[_chainId];

        _setConfirmedTransactions(_brc);

        _updateNextTimeoutBlockIfNeeded(_chainId);

        emit chainDefunded(_chainId, _amount);
    }

    function _updateNextTimeoutBlockIfNeeded(uint8 _chainId) internal {
        uint256 _confirmedTxCount = getBatchingTxsCount(_chainId);

        if (
            (claimsHelper.currentBatchBlock(_chainId) == -1) && // there is no batch in progress
            (_confirmedTxCount == 0) && // check if there is no other confirmed transactions
            (block.number >= nextTimeoutBlock[_chainId])
        ) // check if the current block number is greater or equal than the NEXT_BATCH_TIMEOUT_BLOCK
        {
            nextTimeoutBlock[_chainId] = block.number + timeoutBlocksNumber;
        }
    }

    function getTokenQuantity(uint8 _chainId) external view returns (uint256) {
        return chainTokenQuantity[_chainId];
    }

    function setDefundOwner(address _defundAdmin) external onlyOwner {
        defundAdmin = _defundAdmin;
    }

    function setDefundAddress(uint8 _chainId, string calldata _address) external onlyDefundAdmin {
        defundAddress[_chainId] = _address;
    }

    modifier onlyBridge() {
        if (msg.sender != bridgeAddress) revert NotBridge();
        _;
    }

    modifier onlyDefundAdmin() {
        if (msg.sender != defundAdmin) revert NotDefundAdmin();
        _;
    }
}<|MERGE_RESOLUTION|>--- conflicted
+++ resolved
@@ -159,24 +159,11 @@
             chainTokenQuantity[destinationChainId] -= receiversSum;
             chainTokenQuantity[_claim.sourceChainId] += receiversSum;
 
-<<<<<<< HEAD
+            uint256 _confirmedTxCount = getBatchingTxsCount(destinationChainId);
+
             _setConfirmedTransactions(_claim);
 
             _updateNextTimeoutBlockIfNeeded(destinationChainID);
-=======
-            uint256 _confirmedTxCount = getBatchingTxsCount(destinationChainId);
-
-            _setConfirmedTransactions(_claim);
-
-            if (
-                (claimsHelper.currentBatchBlock(destinationChainId) == -1) && // there is no batch in progress
-                (_confirmedTxCount == 0) && // check if there is no other confirmed transactions
-                (block.number >= nextTimeoutBlock[destinationChainId])
-            ) // check if the current block number is greater or equal than the NEXT_BATCH_TIMEOUT_BLOCK
-            {
-                nextTimeoutBlock[destinationChainId] = block.number + timeoutBlocksNumber;
-            }
->>>>>>> 54c340e8
         }
     }
 
@@ -247,9 +234,6 @@
         claimsHelper.setVotedOnlyIfNeeded(_caller, claimHash, validators.getQuorumNumberOfValidators());
     }
 
-<<<<<<< HEAD
-    function _setConfirmedTransactions(BridgingRequestClaim memory _claim) internal {
-=======
     function _submitClaimHWIC(HotWalletIncrementClaim calldata _claim, address _caller) internal {
         bytes32 claimHash = keccak256(abi.encode("HWIC", _claim));
 
@@ -272,8 +256,29 @@
         }
     }
 
-    function _setConfirmedTransactions(BridgingRequestClaim calldata _claim) internal {
->>>>>>> 54c340e8
+    function _submitClaimHWIC(HotWalletIncrementClaim memory _claim, address _caller) internal {
+        bytes32 claimHash = keccak256(abi.encode("HWIC", _claim));
+
+        bool _quorumReached = claimsHelper.setVotedOnlyIfNeeded(
+            _caller,
+            claimHash,
+            validators.getQuorumNumberOfValidators()
+        );
+
+        if (_quorumReached) {
+            uint8 chainId = _claim.chainId;
+            uint256 changeAmount = _claim.amount;
+            if (_claim.isIncrement) {
+                chainTokenQuantity[chainId] += changeAmount;
+            } else if (chainTokenQuantity[chainId] >= changeAmount) {
+                chainTokenQuantity[chainId] -= changeAmount;
+            } else {
+                emit InsufficientFunds(chainTokenQuantity[chainId], changeAmount);
+            }
+        }
+    }
+
+    function _setConfirmedTransactions(BridgingRequestClaim memory _claim) internal {
         uint8 destinationChainId = _claim.destinationChainId;
         uint64 nextNonce = ++lastConfirmedTxNonce[destinationChainId];
         confirmedTransactions[destinationChainId][nextNonce].observedTransactionHash = _claim.observedTransactionHash;
