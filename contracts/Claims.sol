// SPDX-License-Identifier: UNLICENSED
pragma solidity ^0.8.24;

import "@openzeppelin/contracts-upgradeable/access/OwnableUpgradeable.sol";
import "@openzeppelin/contracts-upgradeable/proxy/utils/Initializable.sol";
import "@openzeppelin/contracts-upgradeable/proxy/utils/UUPSUpgradeable.sol";
import "./interfaces/IBridgeStructs.sol";
import "./ClaimsHelper.sol";
import "./UTXOsc.sol";
import "./Validators.sol";

contract Claims is IBridgeStructs, Initializable, OwnableUpgradeable, UUPSUpgradeable {
    address private bridgeAddress;
    ClaimsHelper private claimsHelper;
    UTXOsc private utxosc;
    Validators private validators;

    // BlockchainId -> bool
    mapping(uint8 => bool) public isChainRegistered;

    // BlochchainId -> blockNumber
    mapping(uint8 => uint256) public nextTimeoutBlock;

    uint16 public maxNumberOfTransactions;
    uint8 public timeoutBlocksNumber;

    // BlockchainId -> TokenQuantity
    mapping(uint8 => uint256) public chainTokenQuantity;

    // BlockchainId -> nonce -> ConfirmedTransaction
    mapping(uint8 => mapping(uint256 => ConfirmedTransaction)) private confirmedTransactions;

    // chainId -> nonce (nonce of the last confirmed transaction)
    mapping(uint8 => uint256) public lastConfirmedTxNonce;

    // chainId -> nonce (nonce of the last transaction from the executed batch)
    mapping(uint8 => uint256) public lastBatchedTxNonce;

    /// @custom:oz-upgrades-unsafe-allow constructor
    constructor() {
        _disableInitializers();
    }

    function initialize(uint16 _maxNumberOfTransactions, uint8 _timeoutBlocksNumber) public initializer {
        __Ownable_init(msg.sender);
        __UUPSUpgradeable_init();
        maxNumberOfTransactions = _maxNumberOfTransactions;
        timeoutBlocksNumber = _timeoutBlocksNumber;
    }

    function _authorizeUpgrade(address newImplementation) internal override onlyOwner {}

    function setDependencies(
        address _bridgeAddress,
        address _claimsHelperAddress,
        address _utxosc,
        address _validatorsAddress
    ) external onlyOwner {
        bridgeAddress = _bridgeAddress;
        claimsHelper = ClaimsHelper(_claimsHelperAddress);
        utxosc = UTXOsc(_utxosc);
        validators = Validators(_validatorsAddress);
    }

    function submitClaims(ValidatorClaims calldata _claims, address _caller) external onlyBridge {
        uint256 bridgingRequestClaimsLength = _claims.bridgingRequestClaims.length;
        for (uint i; i < bridgingRequestClaimsLength; i++) {
            BridgingRequestClaim calldata _claim = _claims.bridgingRequestClaims[i];
            uint8 sourceChainId = _claim.sourceChainId;
            uint8 destinationChainId = _claim.destinationChainId;

            if (!isChainRegistered[sourceChainId]) {
                revert ChainIsNotRegistered(sourceChainId);
            }

            if (!isChainRegistered[destinationChainId]) {
                revert ChainIsNotRegistered(destinationChainId);
            }

            if (claimsHelper.hasVoted(_claim.observedTransactionHash, _caller)) {
                continue;
            }

<<<<<<< HEAD
            if (claimsHelper.isClaimConfirmed(destinationChainId, _claim.observedTransactionHash)) {
                //prettier-ignore
                unchecked { i++; }
                continue;
            }

            if (chainTokenQuantity[sourceChainId] < getNeededTokenQuantity(_claim.receivers)) {
                //prettier-ignore
                unchecked { i++; }
=======
            if (claimsHelper.isClaimConfirmed(destinationChainID, _claim.observedTransactionHash)) {
                continue;
            }

            if (chainTokenQuantity[sourceChainID] < getNeededTokenQuantity(_claim.receivers)) {
>>>>>>> 61f93007
                continue;
            }

            _submitClaimsBRC(_claims, i, _caller);
        }

        uint256 batchExecutedClaimsLength = _claims.batchExecutedClaims.length;
        for (uint i; i < batchExecutedClaimsLength; i++) {
            BatchExecutedClaim calldata _claim = _claims.batchExecutedClaims[i];
            if (!isChainRegistered[_claim.chainId]) {
                revert ChainIsNotRegistered(_claim.chainId);
            }

            if (claimsHelper.hasVoted(_claim.observedTransactionHash, _caller)) {
                continue;
            }

<<<<<<< HEAD
            if (claimsHelper.isClaimConfirmed(_claim.chainId, _claim.observedTransactionHash)) {
                //prettier-ignore
                unchecked { i++; }
=======
            if (claimsHelper.isClaimConfirmed(_claim.chainID, _claim.observedTransactionHash)) {
>>>>>>> 61f93007
                continue;
            }

            _submitClaimsBEC(_claims, i, _caller);
        }

        uint256 batchExecutionFailedClaimsLength = _claims.batchExecutionFailedClaims.length;
        for (uint i; i < batchExecutionFailedClaimsLength; i++) {
            BatchExecutionFailedClaim calldata _claim = _claims.batchExecutionFailedClaims[i];
            if (!isChainRegistered[_claim.chainId]) {
                revert ChainIsNotRegistered(_claim.chainId);
            }

            if (claimsHelper.hasVoted(_claim.observedTransactionHash, _caller)) {
                continue;
            }

<<<<<<< HEAD
            if (claimsHelper.isClaimConfirmed(_claim.chainId, _claim.observedTransactionHash)) {
                //prettier-ignore
                unchecked { i++; }
=======
            if (claimsHelper.isClaimConfirmed(_claim.chainID, _claim.observedTransactionHash)) {
>>>>>>> 61f93007
                continue;
            }

            _submitClaimsBEFC(_claims, i, _caller);
        }

        uint256 refundRequestClaimsLength = _claims.refundRequestClaims.length;
        for (uint i; i < refundRequestClaimsLength; i++) {
            RefundRequestClaim calldata _claim = _claims.refundRequestClaims[i];
            if (!isChainRegistered[_claim.chainId]) {
                revert ChainIsNotRegistered(_claim.chainId);
            }

            if (claimsHelper.hasVoted(_claim.observedTransactionHash, _caller)) {
                continue;
            }

<<<<<<< HEAD
            if (claimsHelper.isClaimConfirmed(_claim.chainId, _claim.observedTransactionHash)) {
                //prettier-ignore
                unchecked { i++; }
=======
            if (claimsHelper.isClaimConfirmed(_claim.chainID, _claim.observedTransactionHash)) {
>>>>>>> 61f93007
                continue;
            }

            _submitClaimsRRC(_claims, i, _caller);
        }

        uint256 refundExecutedClaimsLength = _claims.refundExecutedClaims.length;
        for (uint i; i < refundExecutedClaimsLength; i++) {
            RefundExecutedClaim calldata _claim = _claims.refundExecutedClaims[i];
            if (!isChainRegistered[_claim.chainId]) {
                revert ChainIsNotRegistered(_claim.chainId);
            }

            if (claimsHelper.hasVoted(_claim.observedTransactionHash, _caller)) {
                continue;
            }

<<<<<<< HEAD
            if (claimsHelper.isClaimConfirmed(_claim.chainId, _claim.observedTransactionHash)) {
                //prettier-ignore
                unchecked { i++; }
=======
            if (claimsHelper.isClaimConfirmed(_claim.chainID, _claim.observedTransactionHash)) {
>>>>>>> 61f93007
                continue;
            }

            _submitClaimsREC(_claims, i, _caller);
        }
    }

    function _submitClaimsBRC(ValidatorClaims calldata _claims, uint256 index, address _caller) internal {
        BridgingRequestClaim calldata _claim = _claims.bridgingRequestClaims[index];
        bytes32 claimHash = keccak256(abi.encode(_claim));
        uint256 votesCnt = claimsHelper.setVoted(_claim.observedTransactionHash, _caller, claimHash);

        if (votesCnt >= validators.getQuorumNumberOfValidators()) {
            uint8 destinationChainId = _claim.destinationChainId;
            chainTokenQuantity[_claim.sourceChainId] -= getNeededTokenQuantity(_claim.receivers);

            utxosc.addNewBridgingUTXO(_claim.sourceChainId, _claim.outputUTXO);

            uint256 confirmedTxCount = getBatchingTxsCount(destinationChainId);

            _setConfirmedTransactions(_claim);
            claimsHelper.setClaimConfirmed(destinationChainId, _claim.observedTransactionHash);

            if (
                (claimsHelper.currentBatchBlock(destinationChainId) == -1) && // there is no batch in progress
                (confirmedTxCount == 0) && // check if there is no other confirmed transactions
                (block.number >= nextTimeoutBlock[destinationChainId])
            ) // check if the current block number is greater or equal than the NEXT_BATCH_TIMEOUT_BLOCK
            {
                nextTimeoutBlock[destinationChainId] = block.number + timeoutBlocksNumber;
            }
        }
    }

    function _submitClaimsBEC(ValidatorClaims calldata _claims, uint256 index, address _caller) internal {
        BatchExecutedClaim calldata _claim = _claims.batchExecutedClaims[index];
        bytes32 claimHash = keccak256(abi.encode(_claim));
        uint256 votesCnt = claimsHelper.setVoted(_claim.observedTransactionHash, _caller, claimHash);
        uint8 chainId = _claim.chainId;

        if (votesCnt >= validators.getQuorumNumberOfValidators()) {
            chainTokenQuantity[chainId] += getTokenAmountFromSignedBatch(chainId, _claim.batchNonceId);

            claimsHelper.setClaimConfirmed(chainId, _claim.observedTransactionHash);

            claimsHelper.resetCurrentBatchBlock(chainId);

            ConfirmedSignedBatchData memory confirmedSignedBatch = claimsHelper.getConfirmedSignedBatchData(
                chainId,
                _claim.batchNonceId
            );

            lastBatchedTxNonce[chainId] = confirmedSignedBatch.lastTxNonceId;

            nextTimeoutBlock[chainId] = block.number + timeoutBlocksNumber;

            utxosc.addUTXOs(chainId, _claim.outputUTXOs);
            utxosc.removeUsedUTXOs(chainId, confirmedSignedBatch.usedUTXOs);
        }
    }

    function _submitClaimsBEFC(ValidatorClaims calldata _claims, uint256 index, address _caller) internal {
        BatchExecutionFailedClaim calldata _claim = _claims.batchExecutionFailedClaims[index];
        bytes32 claimHash = keccak256(abi.encode(_claim));
        uint256 votesCnt = claimsHelper.setVoted(_claim.observedTransactionHash, _caller, claimHash);
        uint8 chainId = _claim.chainId;

        if (votesCnt >= validators.getQuorumNumberOfValidators()) {
            claimsHelper.setClaimConfirmed(chainId, _claim.observedTransactionHash);

            claimsHelper.resetCurrentBatchBlock(chainId);

            nextTimeoutBlock[chainId] = block.number + timeoutBlocksNumber;
        }
    }

    function _submitClaimsRRC(ValidatorClaims calldata _claims, uint256 index, address _caller) internal {
        RefundRequestClaim calldata _claim = _claims.refundRequestClaims[index];
        bytes32 claimHash = keccak256(abi.encode(_claim));
        uint256 votesCnt = claimsHelper.setVoted(_claim.observedTransactionHash, _caller, claimHash);

        if (votesCnt >= validators.getQuorumNumberOfValidators()) {
            claimsHelper.setClaimConfirmed(_claim.chainId, _claim.observedTransactionHash);
        }
    }

    function _submitClaimsREC(ValidatorClaims calldata _claims, uint256 index, address _caller) internal {
        RefundExecutedClaim calldata _claim = _claims.refundExecutedClaims[index];
        bytes32 claimHash = keccak256(abi.encode(_claim));
        uint256 votesCnt = claimsHelper.setVoted(_claim.observedTransactionHash, _caller, claimHash);

        if (votesCnt >= validators.getQuorumNumberOfValidators()) {
            claimsHelper.setClaimConfirmed(_claim.chainId, _claim.observedTransactionHash);
        }
    }

    function _setConfirmedTransactions(BridgingRequestClaim calldata _claim) internal {
        uint8 destinationChainId = _claim.destinationChainId;
        uint256 nextNonce = ++lastConfirmedTxNonce[destinationChainId];
        confirmedTransactions[destinationChainId][nextNonce].observedTransactionHash = _claim.observedTransactionHash;
        confirmedTransactions[destinationChainId][nextNonce].sourceChainId = _claim.sourceChainId;
        confirmedTransactions[destinationChainId][nextNonce].nonce = nextNonce;

        uint256 receiversLength = _claim.receivers.length;
<<<<<<< HEAD
        for (uint i; i < receiversLength; ) {
            confirmedTransactions[destinationChainId][nextNonce].receivers.push(_claim.receivers[i]);

            //prettier-ignore
            unchecked { i++; }
=======
        for (uint i; i < receiversLength; i++) {
            confirmedTransactions[destinationChainID][nextNonce].receivers.push(_claim.receivers[i]);
>>>>>>> 61f93007
        }

        confirmedTransactions[destinationChainId][nextNonce].blockHeight = block.number;
    }

    function setVoted(string calldata _id, address _voter, bytes32 _hash) external onlyBridge returns (uint256) {
        return claimsHelper.setVoted(_id, _voter, _hash);
    }

    function isBatchCreated(uint8 _destinationChain) public view returns (bool batch) {
        return claimsHelper.currentBatchBlock(_destinationChain) != int(-1);
    }

    function shouldCreateBatch(uint8 _destinationChain) public view returns (bool) {
        uint256 cnt = getBatchingTxsCount(_destinationChain);

        return cnt >= maxNumberOfTransactions || (cnt > 0 && block.number >= nextTimeoutBlock[_destinationChain]);
    }

    function setTokenQuantity(uint8 _chainId, uint256 _tokenQuantity) external onlyBridge {
        chainTokenQuantity[_chainId] = _tokenQuantity;
    }

    function getConfirmedTransaction(
        uint8 _destinationChain,
        uint256 _nonce
    ) public view returns (ConfirmedTransaction memory) {
        return confirmedTransactions[_destinationChain][_nonce];
    }

    function getBatchingTxsCount(uint8 _chainId) public view returns (uint256 counterConfirmedTransactions) {
        uint256 lastConfirmedTxNonceForChain = lastConfirmedTxNonce[_chainId];
        uint256 lastBatchedTxNonceForChain = lastBatchedTxNonce[_chainId];

        uint256 txsToProcess = ((lastConfirmedTxNonceForChain - lastBatchedTxNonceForChain) >= maxNumberOfTransactions)
            ? maxNumberOfTransactions
            : (lastConfirmedTxNonceForChain - lastBatchedTxNonceForChain);

        counterConfirmedTransactions = 0;

        while (counterConfirmedTransactions < txsToProcess) {
            uint256 blockHeight = confirmedTransactions[_chainId][
                lastBatchedTxNonceForChain + counterConfirmedTransactions + 1
            ].blockHeight;
            if (blockHeight >= nextTimeoutBlock[_chainId]) {
                break;
            }
            counterConfirmedTransactions++;
        }
    }

    function getTokenAmountFromSignedBatch(uint8 _destinationChain, uint256 _nonce) public view returns (uint256) {
        uint256 bridgedAmount;

        ConfirmedSignedBatchData memory confirmedSignedBatchData = claimsHelper.getConfirmedSignedBatchData(
            _destinationChain,
            _nonce
        );
        uint256 _firstTxNounce = confirmedSignedBatchData.firstTxNonceId;
        uint256 _lastTxNounce = confirmedSignedBatchData.lastTxNonceId;

        for (uint i = _firstTxNounce; i <= _lastTxNounce; i++) {
            bridgedAmount += getNeededTokenQuantity(confirmedTransactions[_destinationChain][i].receivers);
        }

        return bridgedAmount;
    }

    function resetCurrentBatchBlock(uint8 _chainId) external onlyBridge {
        claimsHelper.resetCurrentBatchBlock(_chainId);
    }

    function getNeededTokenQuantity(Receiver[] memory _receivers) internal pure returns (uint256) {
        uint256 tokenQuantity;

        uint256 receiversLength = _receivers.length;
        for (uint256 i = 0; i < receiversLength; i++) {
            tokenQuantity += _receivers[i].amount;
        }

        return tokenQuantity;
    }

    function setChainRegistered(uint8 _chainId) external onlyBridge {
        isChainRegistered[_chainId] = true;
    }

    function setNextTimeoutBlock(uint8 _chainId, uint256 _blockNumber) external onlyBridge {
        nextTimeoutBlock[_chainId] = _blockNumber + timeoutBlocksNumber;
    }

    function hasVoted(string calldata _id, address _voter) external view returns (bool) {
        return claimsHelper.hasVoted(_id, _voter);
    }

    modifier onlyBridge() {
        if (msg.sender != bridgeAddress) revert NotBridge();
        _;
    }
}<|MERGE_RESOLUTION|>--- conflicted
+++ resolved
@@ -81,23 +81,11 @@
                 continue;
             }
 
-<<<<<<< HEAD
-            if (claimsHelper.isClaimConfirmed(destinationChainId, _claim.observedTransactionHash)) {
-                //prettier-ignore
-                unchecked { i++; }
-                continue;
-            }
-
-            if (chainTokenQuantity[sourceChainId] < getNeededTokenQuantity(_claim.receivers)) {
-                //prettier-ignore
-                unchecked { i++; }
-=======
             if (claimsHelper.isClaimConfirmed(destinationChainID, _claim.observedTransactionHash)) {
                 continue;
             }
 
             if (chainTokenQuantity[sourceChainID] < getNeededTokenQuantity(_claim.receivers)) {
->>>>>>> 61f93007
                 continue;
             }
 
@@ -115,13 +103,7 @@
                 continue;
             }
 
-<<<<<<< HEAD
-            if (claimsHelper.isClaimConfirmed(_claim.chainId, _claim.observedTransactionHash)) {
-                //prettier-ignore
-                unchecked { i++; }
-=======
             if (claimsHelper.isClaimConfirmed(_claim.chainID, _claim.observedTransactionHash)) {
->>>>>>> 61f93007
                 continue;
             }
 
@@ -139,13 +121,7 @@
                 continue;
             }
 
-<<<<<<< HEAD
-            if (claimsHelper.isClaimConfirmed(_claim.chainId, _claim.observedTransactionHash)) {
-                //prettier-ignore
-                unchecked { i++; }
-=======
             if (claimsHelper.isClaimConfirmed(_claim.chainID, _claim.observedTransactionHash)) {
->>>>>>> 61f93007
                 continue;
             }
 
@@ -163,13 +139,7 @@
                 continue;
             }
 
-<<<<<<< HEAD
-            if (claimsHelper.isClaimConfirmed(_claim.chainId, _claim.observedTransactionHash)) {
-                //prettier-ignore
-                unchecked { i++; }
-=======
             if (claimsHelper.isClaimConfirmed(_claim.chainID, _claim.observedTransactionHash)) {
->>>>>>> 61f93007
                 continue;
             }
 
@@ -187,13 +157,7 @@
                 continue;
             }
 
-<<<<<<< HEAD
-            if (claimsHelper.isClaimConfirmed(_claim.chainId, _claim.observedTransactionHash)) {
-                //prettier-ignore
-                unchecked { i++; }
-=======
             if (claimsHelper.isClaimConfirmed(_claim.chainID, _claim.observedTransactionHash)) {
->>>>>>> 61f93007
                 continue;
             }
 
@@ -298,16 +262,8 @@
         confirmedTransactions[destinationChainId][nextNonce].nonce = nextNonce;
 
         uint256 receiversLength = _claim.receivers.length;
-<<<<<<< HEAD
-        for (uint i; i < receiversLength; ) {
-            confirmedTransactions[destinationChainId][nextNonce].receivers.push(_claim.receivers[i]);
-
-            //prettier-ignore
-            unchecked { i++; }
-=======
         for (uint i; i < receiversLength; i++) {
             confirmedTransactions[destinationChainID][nextNonce].receivers.push(_claim.receivers[i]);
->>>>>>> 61f93007
         }
 
         confirmedTransactions[destinationChainId][nextNonce].blockHeight = block.number;
