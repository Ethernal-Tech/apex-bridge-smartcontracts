// SPDX-License-Identifier: UNLICENSED
pragma solidity ^0.8.24;

import "@openzeppelin/contracts-upgradeable/access/OwnableUpgradeable.sol";
import "@openzeppelin/contracts-upgradeable/proxy/utils/Initializable.sol";
import "@openzeppelin/contracts-upgradeable/proxy/utils/UUPSUpgradeable.sol";
import "./interfaces/IBridgeStructs.sol";

contract ClaimsHelper is IBridgeStructs, Initializable, OwnableUpgradeable, UUPSUpgradeable {
    address private claimsAddress;
    address private signedBatchesAddress;

<<<<<<< HEAD
    // blockchainId -> claimHash -> queued
    mapping(uint8 => mapping(bytes32 => bool)) public isClaimConfirmed;

    // BlockchainId -> batchId -> SignedBatch
    mapping(uint8 => mapping(uint64 => ConfirmedSignedBatchData)) public confirmedSignedBatches;
=======
    // BlockchainID -> batchId -> SignedBatch
    mapping(string => mapping(uint256 => ConfirmedSignedBatchData)) public confirmedSignedBatches;
>>>>>>> 2bc3a9ca

    // BlochchainId -> blockNumber
    mapping(uint8 => int256) public currentBatchBlock;

    // TansactionHash -> Voter -> Voted
    mapping(bytes32 => mapping(address => bool)) public hasVoted;

    // ClaimHash -> numberOfVotes
    mapping(bytes32 => uint8) public numberOfVotes;

    /// @custom:oz-upgrades-unsafe-allow constructor
    constructor() {
        _disableInitializers();
    }

    function initialize() public initializer {
        __Ownable_init(msg.sender);
        __UUPSUpgradeable_init();
    }

    function _authorizeUpgrade(address newImplementation) internal override onlyOwner {}

    function setDependencies(address _claimsAddress, address _signedBatchesAddress) external onlyOwner {
        claimsAddress = _claimsAddress;
        signedBatchesAddress = _signedBatchesAddress;
    }

    function getConfirmedSignedBatchData(
        uint8 _chainId,
        uint64 _batchId
    ) external view returns (ConfirmedSignedBatchData memory _confirmedSignedBatchData) {
        return confirmedSignedBatches[_chainId][_batchId];
    }

<<<<<<< HEAD
    function updateCurrentBatchBlock(uint8 _chainId) external onlySignedBatches {
        currentBatchBlock[_chainId] = int256(block.number);
    }

    function resetCurrentBatchBlock(uint8 _chainId) external onlyClaims {
        currentBatchBlock[_chainId] = int256(-1);
    }

    function setClaimConfirmed(uint8 _chainId, bytes32 _observedHash) external onlySignedBatchesOrClaims {
        isClaimConfirmed[_chainId][_observedHash] = true;
    }

    function setConfirmedSignedBatchData(SignedBatch calldata _signedBatch) external onlySignedBatchesOrClaims {
        // because of UnimplementedFeatureError: Copying of type struct IBridgeStructs.UTXO memory[] memory to storage not yet supported.
        uint8 destinationChainId = _signedBatch.destinationChainId;
        uint64 signedBatchId = _signedBatch.id;

        confirmedSignedBatches[destinationChainId][signedBatchId].firstTxNonceId = _signedBatch.firstTxNonceId;
        confirmedSignedBatches[destinationChainId][signedBatchId].lastTxNonceId = _signedBatch.lastTxNonceId;
        confirmedSignedBatches[destinationChainId][signedBatchId].usedUTXOs = _signedBatch.usedUTXOs;
    }

    function setVoted(bytes32 _id, address _voter, bytes32 _hash) external onlySignedBatchesOrClaims returns (uint256) {
        hasVoted[_id][_voter] = true;
=======
    function resetCurrentBatchBlock(string calldata _chainId) external onlyClaims {
        currentBatchBlock[_chainId] = int256(-1);
    }

    function setConfirmedSignedBatchData(SignedBatch calldata _signedBatch) external onlySignedBatchesOrClaims {
        // because of UnimplementedFeatureError: Copying of type struct IBridgeStructs.UTXO memory[] memory to storage not yet supported.
        string calldata destinationChainId = _signedBatch.destinationChainId;
        uint256 signedBatchID = _signedBatch.id;

        confirmedSignedBatches[destinationChainId][signedBatchID].firstTxNonceId = _signedBatch.firstTxNonceId;
        confirmedSignedBatches[destinationChainId][signedBatchID].lastTxNonceId = _signedBatch.lastTxNonceId;
        confirmedSignedBatches[destinationChainId][signedBatchID].usedUTXOs = _signedBatch.usedUTXOs;
        currentBatchBlock[destinationChainId] = int256(block.number);
    }

    // update vote only if _hash is not already confiremed or _voter not already voted
    function setVotedOnlyIfNeeded(
        address _voter,
        bytes32 _hash,
        uint256 _quorumCnt
    ) external onlySignedBatchesOrClaims returns (bool) {
        if (hasVoted[_hash][_voter] || numberOfVotes[_hash] >= _quorumCnt) {
            return false;
        }

        hasVoted[_hash][_voter] = true;
        return ++numberOfVotes[_hash] >= _quorumCnt;
    }

    function setVoted(address _voter, bytes32 _hash) external onlySignedBatchesOrClaims returns (uint256) {
        hasVoted[_hash][_voter] = true;
>>>>>>> 2bc3a9ca
        uint256 v = ++numberOfVotes[_hash]; // v is numberOfVotes[_hash] + 1
        return v;
    }

    modifier onlySignedBatchesOrClaims() {
        if (msg.sender != signedBatchesAddress && msg.sender != claimsAddress) revert NotSignedBatchesOrBridge();
        _;
    }

    modifier onlySignedBatches() {
        if (msg.sender != signedBatchesAddress) revert NotSignedBatches();
        _;
    }

    modifier onlyClaims() {
        if (msg.sender != claimsAddress) revert NotClaims();
        _;
    }
}<|MERGE_RESOLUTION|>--- conflicted
+++ resolved
@@ -10,16 +10,8 @@
     address private claimsAddress;
     address private signedBatchesAddress;
 
-<<<<<<< HEAD
-    // blockchainId -> claimHash -> queued
-    mapping(uint8 => mapping(bytes32 => bool)) public isClaimConfirmed;
-
     // BlockchainId -> batchId -> SignedBatch
     mapping(uint8 => mapping(uint64 => ConfirmedSignedBatchData)) public confirmedSignedBatches;
-=======
-    // BlockchainID -> batchId -> SignedBatch
-    mapping(string => mapping(uint256 => ConfirmedSignedBatchData)) public confirmedSignedBatches;
->>>>>>> 2bc3a9ca
 
     // BlochchainId -> blockNumber
     mapping(uint8 => int256) public currentBatchBlock;
@@ -54,33 +46,7 @@
         return confirmedSignedBatches[_chainId][_batchId];
     }
 
-<<<<<<< HEAD
-    function updateCurrentBatchBlock(uint8 _chainId) external onlySignedBatches {
-        currentBatchBlock[_chainId] = int256(block.number);
-    }
-
     function resetCurrentBatchBlock(uint8 _chainId) external onlyClaims {
-        currentBatchBlock[_chainId] = int256(-1);
-    }
-
-    function setClaimConfirmed(uint8 _chainId, bytes32 _observedHash) external onlySignedBatchesOrClaims {
-        isClaimConfirmed[_chainId][_observedHash] = true;
-    }
-
-    function setConfirmedSignedBatchData(SignedBatch calldata _signedBatch) external onlySignedBatchesOrClaims {
-        // because of UnimplementedFeatureError: Copying of type struct IBridgeStructs.UTXO memory[] memory to storage not yet supported.
-        uint8 destinationChainId = _signedBatch.destinationChainId;
-        uint64 signedBatchId = _signedBatch.id;
-
-        confirmedSignedBatches[destinationChainId][signedBatchId].firstTxNonceId = _signedBatch.firstTxNonceId;
-        confirmedSignedBatches[destinationChainId][signedBatchId].lastTxNonceId = _signedBatch.lastTxNonceId;
-        confirmedSignedBatches[destinationChainId][signedBatchId].usedUTXOs = _signedBatch.usedUTXOs;
-    }
-
-    function setVoted(bytes32 _id, address _voter, bytes32 _hash) external onlySignedBatchesOrClaims returns (uint256) {
-        hasVoted[_id][_voter] = true;
-=======
-    function resetCurrentBatchBlock(string calldata _chainId) external onlyClaims {
         currentBatchBlock[_chainId] = int256(-1);
     }
 
@@ -111,7 +77,6 @@
 
     function setVoted(address _voter, bytes32 _hash) external onlySignedBatchesOrClaims returns (uint256) {
         hasVoted[_hash][_voter] = true;
->>>>>>> 2bc3a9ca
         uint256 v = ++numberOfVotes[_hash]; // v is numberOfVotes[_hash] + 1
         return v;
     }
