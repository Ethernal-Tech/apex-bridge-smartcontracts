--- conflicted
+++ resolved
@@ -21,14 +21,11 @@
     mapping(string => RefundRequestClaim) public queuedRefundRequestClaims;
     mapping(string => RefundExecutedClaim) public queuedRefundExecutedClaims;
 
-<<<<<<< HEAD
-=======
     constructor(address _signedBatchManager) {
         owner = msg.sender;
         signedBatchManager = _signedBatchManager;
     }
 
->>>>>>> f432b543
     function getClaimBRC(string calldata _id) external view returns (BridgingRequestClaim memory claim) {
         return queuedBridgingRequestsClaims[_id];
     }
