// SPDX-License-Identifier: UNLICENSED
pragma solidity ^0.8.23;

import "@openzeppelin/contracts/utils/Strings.sol";
import "./interfaces/IBridgeContractStructs.sol";
import "hardhat/console.sol";
import "./SlotsManager.sol";

contract ClaimsHelper is IBridgeContractStructs {
    address private claimsManagerAddress;
    address private signedBatchManagerAddress;
    address private owner;

    // blockchain -> claimHash -> queued
    mapping(string => mapping(string => bool)) public isClaimConfirmed;

<<<<<<< HEAD
    // BlockchainID -> batchId -> SignedBatch
    mapping(string => mapping(uint256 => SignedBatch)) public confirmedSignedBatches;

    // Blochchain ID -> blockNumber
    mapping(string => int256) public currentBatchBlock;

=======
>>>>>>> f4206950
    function initialize() public {
        owner = msg.sender;
    }

    function setDependencies(address _claimsManagerAddress, address _signedBatchManagerAddress) external onlyOwner {
        claimsManagerAddress = _claimsManagerAddress;
        signedBatchManagerAddress = _signedBatchManagerAddress;
    }

    function getConfirmedSignedBatch(
        string calldata _chainId,
        uint256 _batchId
    ) external view returns (SignedBatch memory) {
        return confirmedSignedBatches[_chainId][_batchId];
    }

    function setCurrentBatchBlock(string calldata _chainId, int value) external onlySignedBatchManager {
        currentBatchBlock[_chainId] = value;
    }

    function resetCurrentBatchBlock(string calldata _chainId) external onlyClaimsManager {
        currentBatchBlock[_chainId] = int(-1);
    }

    function setClaimConfirmed(
        string calldata _chain,
        string calldata _observerHash
    ) external onlySignedBatchManagerOrClaimsManager {
        isClaimConfirmed[_chain][_observerHash] = true;
    }

    function setConfirmedSignedBatches(
        string calldata _chainId,
        uint256 _signedBatchId,
        SignedBatch calldata _signedBatch
    ) external onlySignedBatchManagerOrClaimsManager {
        confirmedSignedBatches[_chainId][_signedBatchId] = _signedBatch;
    }

    function _equal(string memory a, string memory b) internal pure returns (bool) {
        return bytes(a).length == bytes(b).length && keccak256(bytes(a)) == keccak256(bytes(b));
    }

    function _equalReveivers(Receiver[] memory a, Receiver[] memory b) internal pure returns (bool) {
        if (a.length != b.length) {
            return false;
        }

        for (uint256 i = 0; i < a.length; i++) {
            if (a[i].amount != b[i].amount || !_equal(a[i].destinationAddress, b[i].destinationAddress)) {
                return false;
            }
        }

        return true;
    }

    modifier onlyOwner() {
        if (msg.sender != owner) revert NotOwner();
        _;
    }

    modifier onlySignedBatchManagerOrClaimsManager() {
        if (msg.sender != signedBatchManagerAddress && msg.sender != claimsManagerAddress)
            revert NotSignedBatchManagerOrBridgeContract();
        _;
    }

    modifier onlySignedBatchManager() {
        if (msg.sender != signedBatchManagerAddress) revert NotSignedBatchManager();
        _;
    }

    modifier onlyClaimsManager() {
        if (msg.sender != claimsManagerAddress) revert NotClaimsManager();
        _;
    }
}<|MERGE_RESOLUTION|>--- conflicted
+++ resolved
@@ -14,17 +14,18 @@
     // blockchain -> claimHash -> queued
     mapping(string => mapping(string => bool)) public isClaimConfirmed;
 
-<<<<<<< HEAD
     // BlockchainID -> batchId -> SignedBatch
     mapping(string => mapping(uint256 => SignedBatch)) public confirmedSignedBatches;
 
     // Blochchain ID -> blockNumber
     mapping(string => int256) public currentBatchBlock;
 
-=======
->>>>>>> f4206950
     function initialize() public {
         owner = msg.sender;
+    }
+
+    function setDependencies(address _claimsManagerAddress, address _signedBatchManagerAddress) external onlyOwner {
+        claimsManagerAddress = _claimsManagerAddress;
     }
 
     function setDependencies(address _claimsManagerAddress, address _signedBatchManagerAddress) external onlyOwner {
