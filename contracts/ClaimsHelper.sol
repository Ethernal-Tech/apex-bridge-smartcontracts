// SPDX-License-Identifier: UNLICENSED
pragma solidity ^0.8.24;

import "@openzeppelin/contracts-upgradeable/proxy/utils/Initializable.sol";
import "@openzeppelin/contracts-upgradeable/access/OwnableUpgradeable.sol";
import "@openzeppelin/contracts-upgradeable/proxy/utils/UUPSUpgradeable.sol";
import "./interfaces/IBridgeStructs.sol";

contract ClaimsHelper is IBridgeStructs, Initializable, OwnableUpgradeable, UUPSUpgradeable {
    address private upgradeAdmin;

    address private claimsAddress;
    address private signedBatchesAddress;
    address private adminContractAddress;

    // BlockchainId -> batchId -> SignedBatch
    mapping(uint8 => mapping(uint64 => ConfirmedSignedBatchData)) public confirmedSignedBatches;

    // BlochchainId -> blockNumber
    mapping(uint8 => int256) public currentBatchBlock;

    // TansactionHash -> Voter -> Voted
    mapping(bytes32 => mapping(address => bool)) public hasVoted;

    // ClaimHash -> numberOfVotes
    mapping(bytes32 => uint8) public numberOfVotes;

    // claimHash for pruning
    ClaimHash[] public claimsHashes;
    // Confirmed signed batches pruning
    //Minimal number of confirmed signed batches to be kept
    mapping(uint8 => uint256) public lastConfirmedSignedBatchId;
    mapping(uint8 => uint64) public nextUnprunedConfirmedSignedBatchId;

    /// @custom:oz-upgrades-unsafe-allow constructor
    constructor() {
        _disableInitializers();
    }

    function initialize(address _owner, address _upgradeAdmin) public initializer {
        _transferOwnership(_owner);
        upgradeAdmin = _upgradeAdmin;
    }

    function _authorizeUpgrade(address newImplementation) internal override onlyUpgradeAdmin {}

    function setDependencies(address _claimsAddress, address _signedBatchesAddress) external onlyOwner {
        claimsAddress = _claimsAddress;
        signedBatchesAddress = _signedBatchesAddress;
    }

    function getConfirmedSignedBatchData(
        uint8 _chainId,
        uint64 _batchId
    ) external view returns (ConfirmedSignedBatchData memory _confirmedSignedBatchData) {
        return confirmedSignedBatches[_chainId][_batchId];
    }

    function resetCurrentBatchBlock(uint8 _chainId) external onlyClaims {
        currentBatchBlock[_chainId] = int256(-1);
    }

    function setConfirmedSignedBatchData(SignedBatch calldata _signedBatch) external onlySignedBatchesOrClaims {
        uint8 destinationChainId = _signedBatch.destinationChainId;
        uint64 signedBatchId = _signedBatch.id;

        confirmedSignedBatches[destinationChainId][signedBatchId] = ConfirmedSignedBatchData(
            _signedBatch.firstTxNonceId,
            _signedBatch.lastTxNonceId
        );
        currentBatchBlock[destinationChainId] = int256(block.number);
        lastConfirmedSignedBatchId[destinationChainId] = _signedBatch.id;
    }

    // update vote only if _hash is not already confiremed or _voter not already voted
    function setVotedOnlyIfNeeded(
        address _voter,
        bytes32 _hash,
        uint256 _quorumCnt
    ) external onlySignedBatchesOrClaims returns (bool) {
        if (hasVoted[_hash][_voter] || numberOfVotes[_hash] >= _quorumCnt) {
            return false;
        }

        hasVoted[_hash][_voter] = true;
        if (numberOfVotes[_hash] == 0) {
            claimsHashes.push(ClaimHash(_hash, block.number));
        }

        return ++numberOfVotes[_hash] >= _quorumCnt;
    }

    function isVoteRestricted(address _voter, bytes32 _hash, uint256 _quorumCnt) external view returns (bool) {
        return hasVoted[_hash][_voter] || numberOfVotes[_hash] >= _quorumCnt;
    }

    function setVoted(address _voter, bytes32 _hash) external onlySignedBatchesOrClaims returns (uint256) {
        hasVoted[_hash][_voter] = true;
        if (numberOfVotes[_hash] == 0) {
            claimsHashes.push(ClaimHash(_hash, block.number));
        }
        uint256 v = ++numberOfVotes[_hash]; // v is numberOfVotes[_hash] + 1
        return v;
    }

    function pruneClaims(address[] calldata _validators, uint256 _deleteToBlock) external onlyAdminContract {
        uint256 i = 0;
        while (i < claimsHashes.length) {
            bytes32 _hashValue = claimsHashes[i].hashValue;
            if (block.number - claimsHashes[i].blockNumber >= _deleteToBlock) {
                for (uint256 j = 0; j < _validators.length; j++) {
                    delete hasVoted[_hashValue][_validators[j]];
                }
                delete numberOfVotes[claimsHashes[i].hashValue];
                claimsHashes[i] = claimsHashes[claimsHashes.length - 1];
                claimsHashes.pop();
            } else {
                i++;
            }
        }
    }

    function pruneConfirmedSignedBatches(uint8 _chainId, uint64 _deleteToBatchId) external onlyAdminContract {
        for (uint64 i = nextUnprunedConfirmedSignedBatchId[_chainId]; i <= _deleteToBatchId; i++) {
            delete confirmedSignedBatches[_chainId][i];
        }

        nextUnprunedConfirmedSignedBatchId[_chainId] = _deleteToBatchId + 1;
    }

    function getClaimsHashes() external view returns (ClaimHash[] memory) {
        return claimsHashes;
    }

    modifier onlySignedBatchesOrClaims() {
        if (msg.sender != signedBatchesAddress && msg.sender != claimsAddress) revert NotSignedBatchesOrClaims();
        _;
    }

    modifier onlySignedBatches() {
        if (msg.sender != signedBatchesAddress) revert NotSignedBatches();
        _;
    }

    modifier onlyClaims() {
        if (msg.sender != claimsAddress) revert NotClaims();
        _;
    }

<<<<<<< HEAD
    modifier onlyAdminContract() {
        if (msg.sender != adminContractAddress) revert NotClaims();
=======
    modifier onlyUpgradeAdmin() {
        if (msg.sender != upgradeAdmin) revert NotOwner();
>>>>>>> 6d28eb4e
        _;
    }
}<|MERGE_RESOLUTION|>--- conflicted
+++ resolved
@@ -147,13 +147,13 @@
         _;
     }
 
-<<<<<<< HEAD
+    modifier onlyUpgradeAdmin() {
+        if (msg.sender != upgradeAdmin) revert NotOwner();
+        _;
+    }
+
     modifier onlyAdminContract() {
         if (msg.sender != adminContractAddress) revert NotClaims();
-=======
-    modifier onlyUpgradeAdmin() {
-        if (msg.sender != upgradeAdmin) revert NotOwner();
->>>>>>> 6d28eb4e
         _;
     }
 }