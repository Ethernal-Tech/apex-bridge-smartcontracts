--- conflicted
+++ resolved
@@ -134,7 +134,7 @@
 
             claimsHelper.setClaimConfirmed(_claim.destinationChainID, _claim.observedTransactionHash);
             int256 currentBatchBlock = signedBatchManager.currentBatchBlock(_claim.destinationChainID);
-            uint256 confirmedTxCount = claimsHelper.getConfirmedTransactionCount(_claim.destinationChainID);
+            uint256 confirmedTxCount = bridgeContract.getBatchingTxsCount(_claim.destinationChainID);
             if ((currentBatchBlock != -1) &&   // check if there is no batch in progress
                 (confirmedTxCount == 0) &&  // check if there is no other confirmed transactions
                 (block.number > bridgeContract.nextTimeoutBlock(_claim.destinationChainID)))    // check if the current block number is greater than the NEXT_BATCH_TIMEOUT_BLOCK
@@ -167,10 +167,6 @@
             uint256 txLength = confirmedSignedBatch.includedTransactions.length;
             lastBatchedTxNonce[_claim.chainID] = confirmedSignedBatch.includedTransactions[txLength - 1];
 
-            SignedBatch memory confirmedSignedBatch = signedBatchManager.getConfirmedSignedBatch(_claim.chainID, _claim.batchNonceID);
-            uint256 txLength = confirmedSignedBatch.includedTransactions.length;
-            lastBatchedTxNonce[_claim.chainID] = confirmedSignedBatch.includedTransactions[txLength - 1];
-
             bridgeContract.setNextTimeoutBlock(_claim.chainID, block.number + bridgeContract.MAX_NUMBER_OF_BLOCKS());
 
             utxosManager.updateUTXOs(_claim.chainID, _claim.outputUTXOs);
@@ -227,11 +223,7 @@
     }
     
     function _setConfirmedTransactions(BridgingRequestClaim memory _claim) internal { // passed the claim with the memory keyword
-<<<<<<< HEAD
-        uint256 nextNonce = lastConfirmedTxNonce[_claim.destinationChainID]++;
-=======
         uint256 nextNonce = ++lastConfirmedTxNonce[_claim.destinationChainID];
->>>>>>> 1a6e9d45
         confirmedTransactions[_claim.destinationChainID][nextNonce].nonce = nextNonce;
 
         for (uint i = 0; i < _claim.receivers.length; i++) {
