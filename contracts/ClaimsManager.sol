--- conflicted
+++ resolved
@@ -143,11 +143,6 @@
 
             claimsHelper.setClaimConfirmed(_claim.chainID, _claim.observedTransactionHash);
 
-<<<<<<< HEAD
-=======
-            //claimsHelper.updateLastObservedBlockInfoIfNeeded(_claims);
-
->>>>>>> af665bd4
             signedBatchManager.setCurrentBatchBlock(_claim.chainID, -1);
 
             bridgeContract.setLastBatchedClaim(_claim.chainID);
@@ -169,11 +164,6 @@
 
             claimsHelper.setClaimConfirmed(_claim.chainID, _claim.observedTransactionHash);
 
-<<<<<<< HEAD
-=======
-            //claimsHelper.updateLastObservedBlockInfoIfNeeded(_claims);
-
->>>>>>> af665bd4
             signedBatchManager.setCurrentBatchBlock(_claim.chainID, -1);
 
             bridgeContract.setNextTimeoutBlock(_claim.chainID, block.number + bridgeContract.MAX_NUMBER_OF_BLOCKS());
@@ -196,11 +186,6 @@
             claimsHelper.setClaimConfirmed(_claim.chainID, _claim.observedTransactionHash);
 
             claimsCounter[_claim.chainID]++;
-<<<<<<< HEAD
-=======
-
-            //claimsHelper.updateLastObservedBlockInfoIfNeeded(_claims);
->>>>>>> af665bd4
         }
     }
 
@@ -214,45 +199,6 @@
             claimsHelper.addToQueuedRefundExecutedClaims(_claim);
 
             claimsHelper.setClaimConfirmed(_claim.chainID, _claim.observedTransactionHash);
-<<<<<<< HEAD
-=======
-
-            //claimsHelper.updateLastObservedBlockInfoIfNeeded(_claims);
-        }
-    }
-
-    function _submitLastObservedBlockInfo(ValidatorClaims calldata _claims, address _caller) internal {
-        if (_claims.blockFullyObserved == false) {
-            return;
-        }
-        if (voted[LAST_OBSERVED_BLOCK_INFO_KEY][_caller]) {
-            revert AlreadyProposed(LAST_OBSERVED_BLOCK_INFO_KEY);
-        }
-        if (claimsHelper.isClaimConfirmed(_claims.chainID, LAST_OBSERVED_BLOCK_INFO_KEY)) {
-            revert AlreadyConfirmed(LAST_OBSERVED_BLOCK_INFO_KEY);
-        }
-
-        voted[LAST_OBSERVED_BLOCK_INFO_KEY][_caller] = true;
-        
-        bytes memory combined = abi.encodePacked(_claims.chainID, _claims.blockHash, _claims.slot);
-        bytes32 sumHash = keccak256(combined);
-        numberOfVotes[sumHash]++;
-
-        if (claimsHelper.hasConsensus(sumHash)) {
-            LastObservedBlockInfo memory lastObservedBlock = claimsHelper.getLastObservedBlockInfo(_claims.chainID);
-            if (_claims.slot < lastObservedBlock.slot) {
-                revert InvalidSlot(_claims.slot);
-            }
-            LastObservedBlockInfo memory _lastObservedBlockInfo = LastObservedBlockInfo(
-                _claims.blockHash, 
-                _claims.slot
-            );
-
-            claimsHelper.setLastObservedBlockInfo(_claims.chainID, _lastObservedBlockInfo);
-        
-            claimsHelper.setClaimConfirmed(_claims.chainID, LAST_OBSERVED_BLOCK_INFO_KEY);
-        
->>>>>>> af665bd4
         }
 
     }
