// SPDX-License-Identifier: UNLICENSED
pragma solidity ^0.8.23;

import "./interfaces/IBridgeContractStructs.sol";
import "./BridgeContract.sol";
import "./ClaimsHelper.sol";
import "./ValidatorsContract.sol";
import "./SignedBatchManager.sol";
import "./UTXOsManager.sol";
import "hardhat/console.sol";

contract ClaimsManager is IBridgeContractStructs {
<<<<<<< HEAD
    address private bridgeContractAddress;
    ClaimsHelper private claimsHelper;
=======
    ValidatorsContract private validatorsContract;
    ClaimsHelper private claimsHelper;
    UTXOsManager private utxosManager;
    address private bridgeContractAddress;
>>>>>>> bd4a69e9
    address private signedBatchManagerAddress;
    UTXOsManager private utxosManager;
    ValidatorsContract private validatorsContract;
    address private owner;

    // BlockchainID -> bool
    mapping(string => bool) public isChainRegistered;

    // Blochchain ID -> blockNumber
    mapping(string => uint256) public nextTimeoutBlock;

    uint16 public maxNumberOfTransactions;
    uint8 private timeoutBlocksNumber;

    // TansactionHash -> Voter -> Voted
    mapping(string => mapping(address => bool)) public voted;

    // ClaimHash -> numberOfVotes
    mapping(bytes32 => uint8) public numberOfVotes;

    // BlockchainId -> TokenQuantity
    mapping(string => uint256) public chainTokenQuantity;

    // BlockchainID -> nonce -> ConfirmedTransaction
    mapping(string => mapping(uint256 => ConfirmedTransaction)) private confirmedTransactions;

    // chainID -> nonce (nonce of the last confirmed transaction)
    mapping(string => uint256) public lastConfirmedTxNonce;

    // chainID -> nonce (nonce of the last transaction from the executed batch)
    mapping(string => uint256) public lastBatchedTxNonce;

    // Blochchain ID -> blockNumber
    mapping(string => int256) public currentBatchBlock;

    // BlockchainID -> ConfirmedBatch
    mapping(string => ConfirmedBatch) public lastConfirmedBatch;

    // BlockchainID -> batchId -> SignedBatch
    mapping(string => mapping(uint256 => SignedBatch)) public confirmedSignedBatches;

<<<<<<< HEAD
    function initialize() public {
        owner = msg.sender;
    }

    function setDependencies(
        address _bridgeContractAddress,
        address _claimsHelperAddress,
        address _signedBatchManagerAddress,
        address _utxosManager,
        address _validatorsContractAddress,
        uint16 _maxNumberOfTransactions,
        uint8 _timeoutBlocksNumber
    ) external onlyOwner {
        bridgeContractAddress = _bridgeContractAddress;
        claimsHelper = ClaimsHelper(_claimsHelperAddress);
        signedBatchManagerAddress = _signedBatchManagerAddress;
        utxosManager = UTXOsManager(_utxosManager);
        validatorsContract = ValidatorsContract(_validatorsContractAddress);
=======
    constructor(
        address _bridgeContract,
        address _claimsHelper,
        address _validatorsContract,
        address _signedBatchManager,
        uint16 _maxNumberOfTransactions,
        uint8 _timeoutBlocksNumber
    ) {
        owner = msg.sender;
        bridgeContractAddress = _bridgeContract;
        claimsHelper = ClaimsHelper(_claimsHelper);
        validatorsContract = ValidatorsContract(_validatorsContract);
        signedBatchManagerAddress = _signedBatchManager;
>>>>>>> bd4a69e9
        maxNumberOfTransactions = _maxNumberOfTransactions;
        timeoutBlocksNumber = _timeoutBlocksNumber;
    }

    function submitClaims(ValidatorClaims calldata _claims, address _caller) external onlyBridgeContract {
        for (uint i = 0; i < _claims.bridgingRequestClaims.length; i++) {
            BridgingRequestClaim memory _claim = _claims.bridgingRequestClaims[i];
            if (!isChainRegistered[_claim.sourceChainID]) {
                revert ChainIsNotRegistered(_claim.sourceChainID);
            }

            if (voted[_claim.observedTransactionHash][_caller]) {
                revert AlreadyProposed(_claim.observedTransactionHash);
            }

            if (claimsHelper.isClaimConfirmed(_claim.destinationChainID, _claim.observedTransactionHash)) {
                revert AlreadyConfirmed(_claim.observedTransactionHash);
            }

            if (chainTokenQuantity[_claim.sourceChainID] < getNeededTokenQuantity(_claim.receivers)) {
                revert NotEnoughBridgingTokensAwailable(_claim.observedTransactionHash);
            }

            _submitClaimsBRC(_claims, i, _caller);
        }
        for (uint i = 0; i < _claims.batchExecutedClaims.length; i++) {
            BatchExecutedClaim memory _claim = _claims.batchExecutedClaims[i];
            if (!isChainRegistered[_claim.chainID]) {
                revert ChainIsNotRegistered(_claim.chainID);
            }

            if (voted[_claim.observedTransactionHash][_caller]) {
                revert AlreadyProposed(_claim.observedTransactionHash);
            }

            if (claimsHelper.isClaimConfirmed(_claim.chainID, _claim.observedTransactionHash)) {
                revert AlreadyConfirmed(_claim.observedTransactionHash);
            }

            _submitClaimsBEC(_claims, i, _caller);
        }
        for (uint i = 0; i < _claims.batchExecutionFailedClaims.length; i++) {
            BatchExecutionFailedClaim memory _claim = _claims.batchExecutionFailedClaims[i];
            if (!isChainRegistered[_claim.chainID]) {
                revert ChainIsNotRegistered(_claim.chainID);
            }

            if (voted[_claim.observedTransactionHash][_caller]) {
                revert AlreadyProposed(_claim.observedTransactionHash);
            }

            if (claimsHelper.isClaimConfirmed(_claim.chainID, _claim.observedTransactionHash)) {
                revert AlreadyConfirmed(_claim.observedTransactionHash);
            }

            _submitClaimsBEFC(_claims, i, _caller);
        }
        for (uint i = 0; i < _claims.refundRequestClaims.length; i++) {
            RefundRequestClaim memory _claim = _claims.refundRequestClaims[i];
            if (!isChainRegistered[_claim.chainID]) {
                revert ChainIsNotRegistered(_claim.chainID);
            }

            if (voted[_claim.observedTransactionHash][_caller]) {
                revert AlreadyProposed(_claim.observedTransactionHash);
            }

            if (claimsHelper.isClaimConfirmed(_claim.chainID, _claim.observedTransactionHash)) {
                revert AlreadyConfirmed(_claim.observedTransactionHash);
            }

            _submitClaimsRRC(_claims, i, _caller);
        }
        for (uint i = 0; i < _claims.refundExecutedClaims.length; i++) {
            RefundExecutedClaim memory _claim = _claims.refundExecutedClaims[i];
            if (!isChainRegistered[_claim.chainID]) {
                revert ChainIsNotRegistered(_claim.chainID);
            }

            if (voted[_claim.observedTransactionHash][_caller]) {
                revert AlreadyProposed(_claim.observedTransactionHash);
            }

            if (claimsHelper.isClaimConfirmed(_claim.chainID, _claim.observedTransactionHash)) {
                revert AlreadyConfirmed(_claim.observedTransactionHash);
            }

            _submitClaimsREC(_claims, i, _caller);
        }
    }

    function _submitClaimsBRC(ValidatorClaims calldata _claims, uint256 index, address _caller) internal {
        BridgingRequestClaim memory _claim = _claims.bridgingRequestClaims[index];
        voted[_claim.observedTransactionHash][_caller] = true;
        bytes32 claimHash = keccak256(abi.encode(_claim));
        numberOfVotes[claimHash]++;

        if (hasConsensus(claimHash)) {
            chainTokenQuantity[_claim.sourceChainID] -= getNeededTokenQuantity(_claim.receivers);

            utxosManager.addNewBridgingUTXO(_claim.sourceChainID, _claim.outputUTXO);

            _setConfirmedTransactions(_claim);

            claimsHelper.setClaimConfirmed(_claim.destinationChainID, _claim.observedTransactionHash);

            uint256 confirmedTxCount = getBatchingTxsCount(_claim.destinationChainID);
            if (
                (currentBatchBlock[_claim.destinationChainID] != -1) && // check if there is no batch in progress
                (confirmedTxCount == 0) && // check if there is no other confirmed transactions
                (block.number > nextTimeoutBlock[_claim.destinationChainID])
            ) // check if the current block number is greater than the NEXT_BATCH_TIMEOUT_BLOCK
            {
                nextTimeoutBlock[_claim.destinationChainID] = block.number + timeoutBlocksNumber;
            }
        }
    }

    function _submitClaimsBEC(ValidatorClaims calldata _claims, uint256 index, address _caller) internal {
        BatchExecutedClaim memory _claim = _claims.batchExecutedClaims[index];
        voted[_claim.observedTransactionHash][_caller] = true;
        bytes32 claimHash = keccak256(abi.encode(_claim));
        numberOfVotes[claimHash]++;

        if (hasConsensus(claimHash)) {
            chainTokenQuantity[_claim.chainID] += getTokenAmountFromSignedBatch(_claim.chainID, _claim.batchNonceID);

            claimsHelper.setClaimConfirmed(_claim.chainID, _claim.observedTransactionHash);

            currentBatchBlock[_claim.chainID] = int(-1);

            SignedBatch memory confirmedSignedBatch = confirmedSignedBatches[_claim.chainID][_claim.batchNonceID];
            uint256 txLength = confirmedSignedBatch.includedTransactions.length;
            if (txLength > 0) {
                lastBatchedTxNonce[_claim.chainID] = confirmedSignedBatch.includedTransactions[txLength - 1];
            }

            nextTimeoutBlock[_claim.chainID] = block.number + timeoutBlocksNumber;

            utxosManager.addUTXOs(_claim.chainID, _claim.outputUTXOs);
            utxosManager.removeUsedUTXOs(_claim.chainID, confirmedSignedBatch.usedUTXOs);
        }
    }

    function _submitClaimsBEFC(ValidatorClaims calldata _claims, uint256 index, address _caller) internal {
        BatchExecutionFailedClaim memory _claim = _claims.batchExecutionFailedClaims[index];
        voted[_claim.observedTransactionHash][_caller] = true;
        bytes32 claimHash = keccak256(abi.encode(_claim));
        numberOfVotes[claimHash]++;

        if (hasConsensus(claimHash)) {
            claimsHelper.setClaimConfirmed(_claim.chainID, _claim.observedTransactionHash);

            currentBatchBlock[_claim.chainID] = int(-1);

            nextTimeoutBlock[_claim.chainID] = block.number + timeoutBlocksNumber;
        }
    }

    function _submitClaimsRRC(ValidatorClaims calldata _claims, uint256 index, address _caller) internal {
        RefundRequestClaim memory _claim = _claims.refundRequestClaims[index];
        voted[_claim.observedTransactionHash][_caller] = true;
        bytes32 claimHash = keccak256(abi.encode(_claim));
        numberOfVotes[claimHash]++;

        if (hasConsensus(claimHash)) {
            claimsHelper.setClaimConfirmed(_claim.chainID, _claim.observedTransactionHash);
        }
    }

    function _submitClaimsREC(ValidatorClaims calldata _claims, uint256 index, address _caller) internal {
        RefundExecutedClaim memory _claim = _claims.refundExecutedClaims[index];
        voted[_claim.observedTransactionHash][_caller] = true;
        bytes32 claimHash = keccak256(abi.encode(_claim));
        numberOfVotes[claimHash]++;

        if (hasConsensus(claimHash)) {
            claimsHelper.setClaimConfirmed(_claim.chainID, _claim.observedTransactionHash);
        }
    }

    function _setConfirmedTransactions(BridgingRequestClaim memory _claim) internal {
        // passed the claim with the memory keyword
        uint256 nextNonce = ++lastConfirmedTxNonce[_claim.destinationChainID];
<<<<<<< HEAD
        confirmedTransactions[_claim.destinationChainID][nextNonce].observedTransactionHash = _claim
            .observedTransactionHash;
=======
        confirmedTransactions[_claim.destinationChainID][nextNonce].observedTransactionHash = _claim.observedTransactionHash;
        confirmedTransactions[_claim.destinationChainID][nextNonce].sourceChainID = _claim.sourceChainID;
>>>>>>> bd4a69e9
        confirmedTransactions[_claim.destinationChainID][nextNonce].nonce = nextNonce;

        for (uint i = 0; i < _claim.receivers.length; i++) {
            confirmedTransactions[_claim.destinationChainID][nextNonce].receivers.push(_claim.receivers[i]);
        }

        confirmedTransactions[_claim.destinationChainID][nextNonce].blockHeight = block.number;
    }

    function isBatchCreated(string calldata _destinationChain) public view returns (bool batch) {
        return currentBatchBlock[_destinationChain] != int(-1);
    }

    function isBatchAlreadySubmittedBy(string calldata _destinationChain, address addr) public view returns (bool ok) {
        return voted[Strings.toString(lastConfirmedBatch[_destinationChain].id + 1)][addr];
    }

    function getConfirmedBatch(string calldata _destinationChain) external view returns (ConfirmedBatch memory batch) {
        return lastConfirmedBatch[_destinationChain];
    }

    function shouldCreateBatch(string calldata _destinationChain) public view returns (bool) {
        uint256 cnt = getBatchingTxsCount(_destinationChain);

        return cnt >= maxNumberOfTransactions || (cnt > 0 && block.number >= nextTimeoutBlock[_destinationChain]);
    }

    function setVoted(
        string calldata _id,
        address _voter,
        bool _value
    ) external onlySignedBatchManagerOrBridgeContract {
        voted[_id][_voter] = _value;
    }

    function setNumberOfVotes(bytes32 _hash) external onlySignedBatchManagerOrBridgeContract {
        numberOfVotes[_hash]++;
    }

    function setTokenQuantity(string calldata _chainID, uint256 _tokenQuantity) external onlyBridgeContract {
        chainTokenQuantity[_chainID] = _tokenQuantity;
    }

    function setConfirmedSignedBatches(
        string calldata _chainId,
        uint256 _signedBatchId,
        SignedBatch calldata _signedBatch
    ) external onlySignedBatchManager {
        confirmedSignedBatches[_chainId][_signedBatchId] = _signedBatch;
    }

    function setLastConfirmedBatch(
        string calldata _chainID,
        ConfirmedBatch memory _confirmedBatch
    ) external onlySignedBatchManager {
        lastConfirmedBatch[_chainID] = _confirmedBatch;
    }

    function getConfirmedTransaction(
        string memory _destinationChain,
        uint256 _nonce
    ) public view returns (ConfirmedTransaction memory) {
        return confirmedTransactions[_destinationChain][_nonce];
    }

    function getBatchingTxsCount(string memory _chainId) public view returns (uint256 counterConfirmedTransactions) {
        uint256 lastConfirmedTxNonceForChain = lastConfirmedTxNonce[_chainId];
        uint256 lastBatchedTxNonceForChain = lastBatchedTxNonce[_chainId];

        uint256 txsToProcess = ((lastConfirmedTxNonceForChain - lastBatchedTxNonceForChain) >= maxNumberOfTransactions)
            ? maxNumberOfTransactions
            : (lastConfirmedTxNonceForChain - lastBatchedTxNonceForChain);

        counterConfirmedTransactions = 0;

        while (counterConfirmedTransactions < txsToProcess) {
            ConfirmedTransaction memory confirmedTx = getConfirmedTransaction(
                _chainId,
                lastBatchedTxNonceForChain + counterConfirmedTransactions + 1
            );
            if (confirmedTx.blockHeight >= nextTimeoutBlock[_chainId]) {
                break;
            }
            counterConfirmedTransactions++;
        }
    }

    function getTokenAmountFromSignedBatch(
        string memory _destinationChain,
        uint256 _nonce
    ) public view returns (uint256) {
        uint256 bridgedAmount;

        uint256[] memory _nonces = confirmedSignedBatches[_destinationChain][_nonce].includedTransactions;
        for (uint i = 0; i < _nonces.length; i++) {
            bridgedAmount += getNeededTokenQuantity(confirmedTransactions[_destinationChain][_nonces[i]].receivers);
        }

        return bridgedAmount;
    }

    function setCurrentBatchBlock(string calldata _chainId, int value) external onlySignedBatchManager {
        currentBatchBlock[_chainId] = value;
    }

    function resetCurrentBatchBlock(string calldata _chainId) external onlyBridgeContract {
        currentBatchBlock[_chainId] = int(-1);
    }

    function hasConsensus(bytes32 _hash) public view returns (bool) {
        return numberOfVotes[_hash] >= validatorsContract.getQuorumNumberOfValidators();
    }

    function getNeededTokenQuantity(Receiver[] memory _receivers) internal pure returns (uint256) {
        uint256 tokenQuantity;

        for (uint256 i = 0; i < _receivers.length; i++) {
            tokenQuantity += _receivers[i].amount;
        }

        return tokenQuantity;
    }

    function setChainRegistered(string calldata _chainId) external onlyBridgeContract {
        isChainRegistered[_chainId] = true;
<<<<<<< HEAD
=======
    }

    function setNextTimeoutBlock(string calldata _chainId, uint256 _blockNumber) external onlyBridgeContract {
        nextTimeoutBlock[_chainId] = _blockNumber + timeoutBlocksNumber;
    }

    function setUTXOsManager(address _utxosManager) external onlyOwner {
        utxosManager = UTXOsManager(_utxosManager);
>>>>>>> bd4a69e9
    }

    function setNextTimeoutBlock(string calldata _chainId, uint256 _blockNumber) external onlyBridgeContract {
        nextTimeoutBlock[_chainId] = _blockNumber + timeoutBlocksNumber;
    }

<<<<<<< HEAD
    modifier onlyOwner() {
        if (msg.sender != address(owner)) revert NotOwner();
        _;
    }

=======
>>>>>>> bd4a69e9
    modifier onlyBridgeContract() {
        if (msg.sender != bridgeContractAddress) revert NotBridgeContract();
        _;
    }

    modifier onlySignedBatchManager() {
        if (msg.sender != signedBatchManagerAddress) revert NotSignedBatchManager();
        _;
    }

    modifier onlySignedBatchManagerOrBridgeContract() {
        if (msg.sender != signedBatchManagerAddress && msg.sender != bridgeContractAddress)
            revert NotSignedBatchManagerOrBridgeContract();
        _;
    }
}<|MERGE_RESOLUTION|>--- conflicted
+++ resolved
@@ -10,15 +10,8 @@
 import "hardhat/console.sol";
 
 contract ClaimsManager is IBridgeContractStructs {
-<<<<<<< HEAD
     address private bridgeContractAddress;
     ClaimsHelper private claimsHelper;
-=======
-    ValidatorsContract private validatorsContract;
-    ClaimsHelper private claimsHelper;
-    UTXOsManager private utxosManager;
-    address private bridgeContractAddress;
->>>>>>> bd4a69e9
     address private signedBatchManagerAddress;
     UTXOsManager private utxosManager;
     ValidatorsContract private validatorsContract;
@@ -32,6 +25,14 @@
 
     uint16 public maxNumberOfTransactions;
     uint8 private timeoutBlocksNumber;
+    // BlockchainID -> bool
+    mapping(string => bool) public isChainRegistered;
+
+    // Blochchain ID -> blockNumber
+    mapping(string => uint256) public nextTimeoutBlock;
+
+    uint16 public maxNumberOfTransactions;
+    uint8 private timeoutBlocksNumber;
 
     // TansactionHash -> Voter -> Voted
     mapping(string => mapping(address => bool)) public voted;
@@ -60,7 +61,6 @@
     // BlockchainID -> batchId -> SignedBatch
     mapping(string => mapping(uint256 => SignedBatch)) public confirmedSignedBatches;
 
-<<<<<<< HEAD
     function initialize() public {
         owner = msg.sender;
     }
@@ -79,21 +79,6 @@
         signedBatchManagerAddress = _signedBatchManagerAddress;
         utxosManager = UTXOsManager(_utxosManager);
         validatorsContract = ValidatorsContract(_validatorsContractAddress);
-=======
-    constructor(
-        address _bridgeContract,
-        address _claimsHelper,
-        address _validatorsContract,
-        address _signedBatchManager,
-        uint16 _maxNumberOfTransactions,
-        uint8 _timeoutBlocksNumber
-    ) {
-        owner = msg.sender;
-        bridgeContractAddress = _bridgeContract;
-        claimsHelper = ClaimsHelper(_claimsHelper);
-        validatorsContract = ValidatorsContract(_validatorsContract);
-        signedBatchManagerAddress = _signedBatchManager;
->>>>>>> bd4a69e9
         maxNumberOfTransactions = _maxNumberOfTransactions;
         timeoutBlocksNumber = _timeoutBlocksNumber;
     }
@@ -278,13 +263,9 @@
     function _setConfirmedTransactions(BridgingRequestClaim memory _claim) internal {
         // passed the claim with the memory keyword
         uint256 nextNonce = ++lastConfirmedTxNonce[_claim.destinationChainID];
-<<<<<<< HEAD
         confirmedTransactions[_claim.destinationChainID][nextNonce].observedTransactionHash = _claim
             .observedTransactionHash;
-=======
-        confirmedTransactions[_claim.destinationChainID][nextNonce].observedTransactionHash = _claim.observedTransactionHash;
         confirmedTransactions[_claim.destinationChainID][nextNonce].sourceChainID = _claim.sourceChainID;
->>>>>>> bd4a69e9
         confirmedTransactions[_claim.destinationChainID][nextNonce].nonce = nextNonce;
 
         for (uint i = 0; i < _claim.receivers.length; i++) {
@@ -410,31 +391,17 @@
 
     function setChainRegistered(string calldata _chainId) external onlyBridgeContract {
         isChainRegistered[_chainId] = true;
-<<<<<<< HEAD
-=======
     }
 
     function setNextTimeoutBlock(string calldata _chainId, uint256 _blockNumber) external onlyBridgeContract {
         nextTimeoutBlock[_chainId] = _blockNumber + timeoutBlocksNumber;
     }
 
-    function setUTXOsManager(address _utxosManager) external onlyOwner {
-        utxosManager = UTXOsManager(_utxosManager);
->>>>>>> bd4a69e9
-    }
-
-    function setNextTimeoutBlock(string calldata _chainId, uint256 _blockNumber) external onlyBridgeContract {
-        nextTimeoutBlock[_chainId] = _blockNumber + timeoutBlocksNumber;
-    }
-
-<<<<<<< HEAD
     modifier onlyOwner() {
         if (msg.sender != address(owner)) revert NotOwner();
         _;
     }
 
-=======
->>>>>>> bd4a69e9
     modifier onlyBridgeContract() {
         if (msg.sender != bridgeContractAddress) revert NotBridgeContract();
         _;
