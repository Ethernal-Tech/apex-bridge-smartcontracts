--- conflicted
+++ resolved
@@ -10,10 +10,7 @@
 import "hardhat/console.sol";
 
 contract SignedBatchManager is IBridgeContractStructs {
-<<<<<<< HEAD
     address private bridgeContractAddress;
-=======
->>>>>>> bd4a69e9
     ClaimsHelper private claimsHelper;
     ClaimsManager private claimsManager;
     address private bridgeContract;
@@ -110,11 +107,7 @@
     }
 
     modifier onlyBridgeContract() {
-<<<<<<< HEAD
         if (msg.sender != bridgeContractAddress) revert NotBridgeContract();
-=======
-        if (msg.sender != bridgeContract) revert NotBridgeContract();
->>>>>>> bd4a69e9
         _;
     }
 }