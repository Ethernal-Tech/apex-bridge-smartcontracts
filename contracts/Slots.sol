// SPDX-License-Identifier: UNLICENSED
pragma solidity ^0.8.24;

import "@openzeppelin/contracts-upgradeable/access/OwnableUpgradeable.sol";
import "@openzeppelin/contracts-upgradeable/proxy/utils/Initializable.sol";
import "@openzeppelin/contracts-upgradeable/proxy/utils/UUPSUpgradeable.sol";
import "./interfaces/IBridgeStructs.sol";
import "./Validators.sol";

contract Slots is IBridgeStructs, Initializable, OwnableUpgradeable, UUPSUpgradeable {
    address private bridgeAddress;
    Validators private validators;

    // BlockChainId -> CardanoBlock
    mapping(uint8 => CardanoBlock) private lastObservedBlock;

    // hash(slot, hash) -> number of votes
    mapping(bytes32 => uint8) private votes;

    // hash(slot, hash) -> bool - validator voted already or not
    mapping(bytes32 => mapping(address => bool)) private validatorVote;

    /// @custom:oz-upgrades-unsafe-allow constructor
    constructor() {
        _disableInitializers();
    }

    function initialize() public initializer {
        __Ownable_init(msg.sender);
        __UUPSUpgradeable_init();
    }

    function _authorizeUpgrade(address newImplementation) internal override onlyOwner {}

    function setDependencies(address _bridgeAddress, address _validatorsAddress) external onlyOwner {
        bridgeAddress = _bridgeAddress;
        validators = Validators(_validatorsAddress);
    }

    function updateBlocks(uint8 _chainId, CardanoBlock[] calldata _blocks, address _caller) external onlyBridge {
        // Check if the caller has already voted for this claim
        uint256 _quorumCnt = validators.getQuorumNumberOfValidators();
        uint256 _blocksLength = _blocks.length;
        for (uint i; i < _blocksLength; i++) {
            CardanoBlock calldata _cblock = _blocks[i];
            if (_cblock.blockSlot <= lastObservedBlock[_chainId].blockSlot) {
                continue;
            }

            bytes32 _chash = keccak256(abi.encodePacked(_chainId, _cblock.blockHash, _cblock.blockSlot));
            if (validatorVote[_chash][_caller]) {
                // no need for additional check: || slotVotesPerChain[_chash] >= _quorumCnt
                continue;
            }
            validatorVote[_chash][_caller] = true;
<<<<<<< HEAD
            uint256 _votesNum = ++votes[_chash];
            if (_votesNum >= _quorumCnt) {
=======
            uint256 _votesNum;
            unchecked {
                _votesNum = ++votes[_chash];
            }
            if (_votesNum >= _quorumCnt && _cblock.blockSlot > lastObservedBlock[_chainId].blockSlot) {
>>>>>>> a4eb3df8
                lastObservedBlock[_chainId] = _cblock;
            }
        }
    }

    function getLastObservedBlock(uint8 _chainId) external view returns (CardanoBlock memory _cb) {
        return lastObservedBlock[_chainId];
    }

    modifier onlyBridge() {
        if (msg.sender != bridgeAddress) revert NotBridge();
        _;
    }
}<|MERGE_RESOLUTION|>--- conflicted
+++ resolved
@@ -53,16 +53,11 @@
                 continue;
             }
             validatorVote[_chash][_caller] = true;
-<<<<<<< HEAD
-            uint256 _votesNum = ++votes[_chash];
-            if (_votesNum >= _quorumCnt) {
-=======
             uint256 _votesNum;
             unchecked {
                 _votesNum = ++votes[_chash];
             }
             if (_votesNum >= _quorumCnt && _cblock.blockSlot > lastObservedBlock[_chainId].blockSlot) {
->>>>>>> a4eb3df8
                 lastObservedBlock[_chainId] = _cblock;
             }
         }
