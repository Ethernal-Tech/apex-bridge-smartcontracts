--- conflicted
+++ resolved
@@ -14,19 +14,11 @@
     // BlockChainId -> CardanoBlock
     mapping(uint8 => CardanoBlock) private lastObservedBlock;
 
-<<<<<<< HEAD
-    // BlockchanId -> hash(slot, hash) -> number of votes
-    mapping(uint8 => mapping(bytes32 => uint64)) private slotVotesPerChain;
-
-    // BlockchanId -> hash(slot, hash) -> bool - validator voted already or not
-    mapping(uint8 => mapping(bytes32 => mapping(address => bool))) private slotValidatorVotedPerChain;
-=======
     // hash(slot, hash) -> number of votes
     mapping(bytes32 => uint64) private votes;
 
     // hash(slot, hash) -> bool - validator voted already or not
     mapping(bytes32 => mapping(address => bool)) private validatorVote;
->>>>>>> 2bc3a9ca
 
     /// @custom:oz-upgrades-unsafe-allow constructor
     constructor() {
@@ -45,35 +37,7 @@
         validators = Validators(_validatorsAddress);
     }
 
-<<<<<<< HEAD
     function updateBlocks(uint8 _chainId, CardanoBlock[] calldata _blocks, address _caller) external onlyBridge {
-        // Check if the caller has already voted for this claim
-        uint256 blockLength = _blocks.length;
-        for (uint i; i < blockLength; i++) {
-            CardanoBlock calldata cblock = _blocks[i];
-            bytes32 chash = keccak256(abi.encodePacked(cblock.blockHash, cblock.blockSlot));
-            if (slotValidatorVotedPerChain[_chainId][chash][_caller]) {
-                continue;
-            }
-            slotValidatorVotedPerChain[_chainId][chash][_caller] = true;
-            slotVotesPerChain[_chainId][chash]++;
-            if (
-                slotVotesPerChain[_chainId][chash] >= validators.getQuorumNumberOfValidators() &&
-                cblock.blockSlot > lastObservedBlock[_chainId].blockSlot
-            ) {
-                lastObservedBlock[_chainId] = cblock;
-            }
-        }
-    }
-
-    function getLastObservedBlock(uint8 _chainId) external view returns (CardanoBlock memory _cb) {
-        return lastObservedBlock[_chainId];
-=======
-    function updateBlocks(
-        string calldata _chainID,
-        CardanoBlock[] calldata _blocks,
-        address _caller
-    ) external onlyBridge {
         // Check if the caller has already voted for this claim
         uint256 _quorumCnt = validators.getQuorumNumberOfValidators();
         uint256 _blocksLength = _blocks.length;
@@ -92,9 +56,8 @@
         }
     }
 
-    function getLastObservedBlock(string calldata _chainID) external view returns (CardanoBlock memory cb) {
-        return lastObservedBlock[_chainID];
->>>>>>> 2bc3a9ca
+    function getLastObservedBlock(uint8 _chainId) external view returns (CardanoBlock memory _cb) {
+        return lastObservedBlock[_chainId];
     }
 
     modifier onlyBridge() {
