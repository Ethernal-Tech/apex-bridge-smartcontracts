--- conflicted
+++ resolved
@@ -30,11 +30,7 @@
     }
 
     function _removeUsedUTXOs(string calldata _chainID) internal {
-<<<<<<< HEAD
-        uint256 _signedBatchNounce = signedBatchManager.lastConfirmedBatchNounce(_chainID);
-=======
         uint256 _signedBatchId = signedBatchManager.getConfirmedBatch(_chainID).id;
->>>>>>> 1fef603a
         UTXOs memory _utxos;
         (, , , , , _utxos) = signedBatchManager.confirmedSignedBatches(_chainID, _signedBatchNounce);
 
