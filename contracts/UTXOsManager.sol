--- conflicted
+++ resolved
@@ -33,15 +33,7 @@
         _addNewUTXOs(_chainID, _outputUTXOs);
     }
 
-<<<<<<< HEAD
-    function _removeUsedUTXOs(string calldata _chainID) internal {
-        uint256 _signedBatchNounce = signedBatchManager.getConfirmedBatch(_chainID).id;
-        UTXOs memory _utxos;
-        (, , , , , _utxos) = signedBatchManager.confirmedSignedBatches(_chainID, _signedBatchNounce);
-
-=======
     function removeUsedUTXOs(string calldata _chainID, UTXOs calldata _utxos) external onlyClaimsManager {
->>>>>>> 7cd57d01
         _removeMultisigUTXOs(_chainID, _utxos.multisigOwnedUTXOs);
         _removeFeeUTXOs(_chainID, _utxos.feePayerOwnedUTXOs);
     }
@@ -49,11 +41,7 @@
     function _removeMultisigUTXOs(string calldata _chainID, UTXO[] memory utxos) internal {
         uint i = 0;
         uint lenu = chainUTXOs[_chainID].multisigOwnedUTXOs.length;
-<<<<<<< HEAD
-        for (; i < lenu; ) {
-=======
         while (i < lenu) {
->>>>>>> 7cd57d01
             bool shouldDelete = false;
             for (uint j = 0; j < utxos.length; j++) {
                 if (equalUTXO(utxos[j], chainUTXOs[_chainID].multisigOwnedUTXOs[i])) {
@@ -76,11 +64,7 @@
     function _removeFeeUTXOs(string calldata _chainID, UTXO[] memory utxos) internal {
         uint lenu = chainUTXOs[_chainID].feePayerOwnedUTXOs.length;
         uint i = 0;
-<<<<<<< HEAD
-        for (; i < lenu; ) {
-=======
         while (i < lenu) {
->>>>>>> 7cd57d01
             bool shouldDelete = false;
             for (uint j = 0; j < utxos.length; j++) {
                 if (equalUTXO(utxos[j], chainUTXOs[_chainID].feePayerOwnedUTXOs[i])) {
