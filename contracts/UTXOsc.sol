--- conflicted
+++ resolved
@@ -103,28 +103,14 @@
         for (uint i; i < utxosMultisigOwnedUTXOsLength; i++) {
             UTXO memory dt = utxos.multisigOwnedUTXOs[i];
             dt.nonce = ++utxoNonceCounter;
-<<<<<<< HEAD
-            chainUTXOs[_chainId].multisigOwnedUTXOs.push(dt);
-
-            //prettier-ignore
-            unchecked { i++; }
-=======
             chainUTXOs[_chainID].multisigOwnedUTXOs.push(dt);
->>>>>>> 61f93007
         }
 
         uint256 utxosFeePayerOwnedUTXOs = utxos.multisigOwnedUTXOs.length;
         for (uint i; i < utxosFeePayerOwnedUTXOs; i++) {
             UTXO memory dt = utxos.feePayerOwnedUTXOs[i];
             dt.nonce = ++utxoNonceCounter;
-<<<<<<< HEAD
-            chainUTXOs[_chainId].feePayerOwnedUTXOs.push(dt);
-
-            //prettier-ignore
-            unchecked { i++; }
-=======
             chainUTXOs[_chainID].feePayerOwnedUTXOs.push(dt);
->>>>>>> 61f93007
         }
     }
 
