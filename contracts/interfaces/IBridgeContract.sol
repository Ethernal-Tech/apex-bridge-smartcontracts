--- conflicted
+++ resolved
@@ -51,11 +51,7 @@
         string calldata _destinationChain
     ) external view virtual returns (ConfirmedBatch memory batch);
 
-<<<<<<< HEAD
     function getLastObservedBlock(string calldata _sourceChain) external view virtual returns (CardanoBlock memory cblock);
-=======
-    function getLastObservedBlockInfo(string calldata _sourceChain) external view virtual returns (LastObservedBlockInfo memory lastObservedBlockInfo);
->>>>>>> af665bd4
 
     function getAllRegisteredChains() external view virtual returns (Chain[] memory _chains);
 
