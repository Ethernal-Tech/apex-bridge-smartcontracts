--- conflicted
+++ resolved
@@ -131,15 +131,14 @@
         uint256[4] key;
     }
 
-<<<<<<< HEAD
+    struct TxDataInfo {
+        uint8 sourceChainId;
+        bytes32 observedTransactionHash;
+    }
+
     struct ClaimHash {
         bytes32 hashValue;
         uint256 blockNumber;
-=======
-    struct TxDataInfo {
-        uint8 sourceChainId;
-        bytes32 observedTransactionHash;
->>>>>>> 20fcbfd6
     }
 
     error AlreadyConfirmed(bytes32 _claimTransactionHash);
@@ -164,13 +163,5 @@
     event newChainRegistered(uint8 indexed _chainId);
     event NotEnoughFunds(string claimeType, uint256 index, uint256 availableAmount);
     event InsufficientFunds(uint256 availableAmount, uint256 withdrawalAmount);
-<<<<<<< HEAD
-=======
-    event BatchExecutionInfo(
-        uint64 _batchID,
-        uint8 _chainId,
-        bool _isFailedClaim,
-        TxDataInfo[] _txHashes
-    );
->>>>>>> 20fcbfd6
+    event BatchExecutionInfo(uint64 _batchID, uint8 _chainId, bool _isFailedClaim, TxDataInfo[] _txHashes);
 }