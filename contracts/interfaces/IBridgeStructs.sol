--- conflicted
+++ resolved
@@ -159,9 +159,5 @@
     event newChainRegistered(uint8 indexed _chainId);
     event NotEnoughFunds(string claimeType, uint256 index, uint256 availableAmount);
     event InsufficientFunds(uint256 availableAmount, uint256 withdrawalAmount);
-<<<<<<< HEAD
-    event BatchExecutionInfo(uint64 _batchID, uint8 _chainId, bool _isFailedClaim, TxDataInfo[] _txHashes);
     event ChainDefunded(uint8 _chainId, uint256 _amount);
-=======
->>>>>>> 490ce229
 }