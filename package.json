{
  "name": "apex-bridge",
  "version": "1.0.0",
  "description": "",
  "main": "index.js",
  "scripts": {
    "test": "echo \"Error: no test specified\" && exit 1"
  },
  "keywords": [],
  "author": "",
  "license": "ISC",
  "dependencies": {
    "@openzeppelin/contracts": "^5.0.2",
    "@openzeppelin/contracts-upgradeable": "^5.0.2",
<<<<<<< HEAD
    "hardhat": "^2.22.15"
=======
    "hardhat": "^2.22.16"
>>>>>>> 5d533f1b
  },
  "devDependencies": {
    "@nomicfoundation/hardhat-toolbox": "^4.0.0",
    "@nomiclabs/hardhat-solhint": "^3.0.1"
  }
}<|MERGE_RESOLUTION|>--- conflicted
+++ resolved
@@ -12,11 +12,7 @@
   "dependencies": {
     "@openzeppelin/contracts": "^5.0.2",
     "@openzeppelin/contracts-upgradeable": "^5.0.2",
-<<<<<<< HEAD
-    "hardhat": "^2.22.15"
-=======
     "hardhat": "^2.22.16"
->>>>>>> 5d533f1b
   },
   "devDependencies": {
     "@nomicfoundation/hardhat-toolbox": "^4.0.0",
