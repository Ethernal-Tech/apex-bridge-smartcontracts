import { loadFixture, setCode } from "@nomicfoundation/hardhat-toolbox/network-helpers";
import { expect } from "chai";
import { ethers } from "hardhat";
import { deployBridgeFixture } from "./fixtures";

describe("Batch Creation", function () {
  beforeEach(async () => {
    // mock isSignatureValid precompile to always return true
    await setCode("0x0000000000000000000000000000000000002050", "0x600160005260206000F3");
    await setCode("0x0000000000000000000000000000000000002060", "0x600160005260206000F3");
  });

  async function impersonateAsContractAndMintFunds(contractAddress: string) {
    const hre = require("hardhat");
    const address = await contractAddress.toLowerCase();
    // impersonate as an contract on specified address
    await hre.network.provider.request({
      method: "hardhat_impersonateAccount",
      params: [address],
    });

    const signer = await ethers.getSigner(address);
    // minting 100000000000000000000 tokens to signer
    await ethers.provider.send("hardhat_setBalance", [signer.address, "0x56BC75E2D63100000"]);

    return signer;
  }

  describe("Batch creation", function () {
    it("SignedBatch submition should return imediatelly if chain is not registered", async function () {
      const { bridge, validators, owner, chain1, chain2, validatorClaimsBRC, validatorAddressChainData } =
        await loadFixture(deployBridgeFixture);

<<<<<<< HEAD
      await bridge.connect(owner).registerChain(chain1, 100, 100, validatorsCardanoData);
      await bridge.connect(owner).registerChain(chain2, 100, 100, validatorsCardanoData);

=======
      await bridge.connect(owner).registerChain(chain1, 100, validatorAddressChainData);
      await bridge.connect(owner).registerChain(chain2, 100, validatorAddressChainData);
>>>>>>> 37da95b5
      await bridge.connect(validators[0]).submitClaims(validatorClaimsBRC);
      await bridge.connect(validators[1]).submitClaims(validatorClaimsBRC);
      await bridge.connect(validators[2]).submitClaims(validatorClaimsBRC);
      await bridge.connect(validators[4]).submitClaims(validatorClaimsBRC);

      // wait for next timeout
      for (let i = 0; i < 3; i++) {
        await ethers.provider.send("evm_mine");
      }

      const signedBatch_UnregisteredChain = {
        id: 1,
        destinationChainId: "unregisteredChainId1",
        rawTransaction: "0x7465737400000000000000000000000000000000000000000000000000000000",
        signature: "0x7465737400000000000000000000000000000000000000000000000000000000",
        feeSignature: "0x7465737400000000000000000000000000000000000000000000000000000000",
        firstTxNonceId: 1,
        lastTxNonceId: 1,
      };

      await expect(bridge.connect(validators[0]).submitSignedBatch(signedBatch_UnregisteredChain)); // submitSignedBatch should return for unregistered chain
    });

    it("SignedBatch submition should be reverted if not called by validator", async function () {
      const { bridge, owner, signedBatch } = await loadFixture(deployBridgeFixture);

      await expect(bridge.connect(owner).submitSignedBatch(signedBatch)).to.be.revertedWithCustomError(
        bridge,
        "NotValidator"
      );
    });

    it("Should revert signedBatch submition if signature is not valid", async function () {
      const { bridge, owner, chain1, chain2, validators, validatorClaimsBRC, signedBatch, validatorAddressChainData } =
        await loadFixture(deployBridgeFixture);

      await bridge.connect(owner).registerChain(chain1, 1000, validatorAddressChainData);
      await bridge.connect(owner).registerChain(chain2, 1000, validatorAddressChainData);
      await bridge.connect(validators[0]).submitClaims(validatorClaimsBRC);
      await bridge.connect(validators[1]).submitClaims(validatorClaimsBRC);
      await bridge.connect(validators[2]).submitClaims(validatorClaimsBRC);
      await bridge.connect(validators[3]).submitClaims(validatorClaimsBRC);

      await setCode("0x0000000000000000000000000000000000002050", "0x60206000F3"); // should return false for precompile
      await expect(bridge.connect(validators[0]).submitSignedBatch(signedBatch)).to.be.revertedWithCustomError(
        bridge,
        "InvalidSignature"
      );
    });

    it("SignedBatch submition in SignedBatches SC should be reverted if not called by Bridge SC", async function () {
      const { bridge, signedBatches, owner, signedBatch } = await loadFixture(deployBridgeFixture);

      await expect(
        signedBatches.connect(owner).submitSignedBatch(signedBatch, owner.address)
      ).to.be.revertedWithCustomError(bridge, "NotBridge");
    });

    it("If SignedBatch submition id is not expected submittion should be skipped", async function () {
      const { bridge, signedBatches, validators, signedBatch } = await loadFixture(deployBridgeFixture);

      const encoded = ethers.solidityPacked(
        ["uint64", "uint64", "uint64", "uint8", "bytes", "bool"],
        [
          signedBatch.id,
          signedBatch.firstTxNonceId,
          signedBatch.lastTxNonceId,
          signedBatch.destinationChainId,
          signedBatch.rawTransaction,
          false,
        ]
      );

      const hash = ethers.keccak256(encoded);

      const bridgeContract = await impersonateAsContractAndMintFunds(await bridge.getAddress());

      await signedBatches.connect(bridgeContract).submitSignedBatch(signedBatch, validators[0].address);

      expect(await signedBatches.hasVoted(hash, validators[0].address)).to.equal(true);

      const oldId = signedBatch.id;
      signedBatch.id = 1000; //invalid id

      const encodedFalse = ethers.solidityPacked(
        ["uint64", "uint64", "uint64", "uint8", "bytes", "bool"],
        [
          signedBatch.id,
          signedBatch.firstTxNonceId,
          signedBatch.lastTxNonceId,
          signedBatch.destinationChainId,
          signedBatch.rawTransaction,
          false,
        ]
      );

      const hashFalse = ethers.keccak256(encodedFalse);

      await signedBatches.connect(bridgeContract).submitSignedBatch(signedBatch, validators[0].address);

      signedBatch.id = oldId;

      expect(await signedBatches.hasVoted(hashFalse, validators[0].address)).to.equal(false);
    });

    it("SignedBatch submition should do nothing if shouldCreateBatch is false", async function () {
      const { bridge, claimsHelper, validators, signedBatch } = await loadFixture(deployBridgeFixture);

      const hash = ethers.solidityPackedKeccak256(
        ["uint64", "uint64", "uint64", "uint8", "bytes", "bool"],
        [
          signedBatch.id,
          signedBatch.firstTxNonceId,
          signedBatch.lastTxNonceId,
          signedBatch.destinationChainId,
          signedBatch.rawTransaction,
          false,
        ]
      );

      await bridge.connect(validators[0]).submitSignedBatch(signedBatch);

      expect(await claimsHelper.hasVoted(hash, validators[0].address)).to.equal(false);
    });

    it("getNextBatchId should return 0 if there are no confirmed claims", async function () {
      const { bridge, owner, chain1, chain2, validators, validatorClaimsBRC, validatorAddressChainData } =
        await loadFixture(deployBridgeFixture);

<<<<<<< HEAD
      await bridge.connect(owner).registerChain(chain1, 10000, 10000, validatorsCardanoData);
      await bridge.connect(owner).registerChain(chain2, 10000, 10000, validatorsCardanoData);

=======
      await bridge.connect(owner).registerChain(chain1, 10000, validatorAddressChainData);
      await bridge.connect(owner).registerChain(chain2, 10000, validatorAddressChainData);
>>>>>>> 37da95b5
      await bridge.connect(validators[0]).submitClaims(validatorClaimsBRC);

      expect(await bridge.getNextBatchId(validatorClaimsBRC.bridgingRequestClaims[0].destinationChainId)).to.equal(0);

      // wait for next timeout
      for (let i = 0; i < 10; i++) {
        await ethers.provider.send("evm_mine");
      }

      expect(await bridge.getNextBatchId(validatorClaimsBRC.bridgingRequestClaims[0].destinationChainId)).to.equal(0);
    });

    it("getNextBatchId should return correct id if there are enough confirmed claims", async function () {
      const { bridge, owner, chain1, chain2, validators, validatorClaimsBRC, validatorAddressChainData } =
        await loadFixture(deployBridgeFixture);

<<<<<<< HEAD
      await bridge.connect(owner).registerChain(chain1, 10000, 10000, validatorsCardanoData);
      await bridge.connect(owner).registerChain(chain2, 10000, 10000, validatorsCardanoData);

=======
      await bridge.connect(owner).registerChain(chain1, 10000, validatorAddressChainData);
      await bridge.connect(owner).registerChain(chain2, 10000, validatorAddressChainData);
>>>>>>> 37da95b5
      const validatorClaimsBRC2 = {
        ...validatorClaimsBRC,
        bridgingRequestClaims: [
          {
            ...validatorClaimsBRC.bridgingRequestClaims[0],
            observedTransactionHash: "0x7465737900000000000000000000000000000000000000000000000000000000",
          },
        ],
      };

      await bridge.connect(validators[0]).submitClaims(validatorClaimsBRC);
      await bridge.connect(validators[1]).submitClaims(validatorClaimsBRC);
      await bridge.connect(validators[2]).submitClaims(validatorClaimsBRC);
      await bridge.connect(validators[3]).submitClaims(validatorClaimsBRC);

      await bridge.connect(validators[0]).submitClaims(validatorClaimsBRC2);
      await bridge.connect(validators[1]).submitClaims(validatorClaimsBRC2);
      await bridge.connect(validators[2]).submitClaims(validatorClaimsBRC2);
      await bridge.connect(validators[3]).submitClaims(validatorClaimsBRC2);

      expect(await bridge.getNextBatchId(validatorClaimsBRC.bridgingRequestClaims[0].destinationChainId)).to.equal(1);
    });

    it("getNextBatchId should return correct id if there is timeout", async function () {
      const { bridge, owner, chain1, chain2, validators, validatorClaimsBRC, validatorAddressChainData } =
        await loadFixture(deployBridgeFixture);

<<<<<<< HEAD
      await bridge.connect(owner).registerChain(chain1, 10000, 10000, validatorsCardanoData);
      await bridge.connect(owner).registerChain(chain2, 10000, 10000, validatorsCardanoData);

=======
      await bridge.connect(owner).registerChain(chain1, 10000, validatorAddressChainData);
      await bridge.connect(owner).registerChain(chain2, 10000, validatorAddressChainData);
>>>>>>> 37da95b5
      await bridge.connect(validators[0]).submitClaims(validatorClaimsBRC);
      await bridge.connect(validators[1]).submitClaims(validatorClaimsBRC);
      await bridge.connect(validators[2]).submitClaims(validatorClaimsBRC);
      await bridge.connect(validators[3]).submitClaims(validatorClaimsBRC);

      // wait for timeout
      await ethers.provider.send("evm_mine");
      await ethers.provider.send("evm_mine");

      expect(await bridge.getNextBatchId(validatorClaimsBRC.bridgingRequestClaims[0].destinationChainId)).to.equal(1);
    });

    it("Should not create if current batch block is not -1", async function () {
      const {
        bridge,
        claims,
        claimsHelper,
        owner,
        chain1,
        chain2,
        validators,
        signedBatch,
        validatorAddressChainData,
        validatorClaimsBRC,
      } = await loadFixture(deployBridgeFixture);

<<<<<<< HEAD
      await bridge.connect(owner).registerChain(chain1, 100, 100, validatorsCardanoData);
      await bridge.connect(owner).registerChain(chain2, 100, 100, validatorsCardanoData);

=======
      await bridge.connect(owner).registerChain(chain1, 100, validatorAddressChainData);
      await bridge.connect(owner).registerChain(chain2, 100, validatorAddressChainData);
>>>>>>> 37da95b5
      await bridge.connect(validators[0]).submitClaims(validatorClaimsBRC);
      await bridge.connect(validators[1]).submitClaims(validatorClaimsBRC);
      await bridge.connect(validators[2]).submitClaims(validatorClaimsBRC);
      await bridge.connect(validators[4]).submitClaims(validatorClaimsBRC);

      // wait for next timeout
      for (let i = 0; i < 3; i++) {
        await ethers.provider.send("evm_mine");
      }

      await bridge.connect(validators[4]).submitSignedBatch(signedBatch);
      await bridge.connect(validators[1]).submitSignedBatch(signedBatch);
      await bridge.connect(validators[2]).submitSignedBatch(signedBatch);

      await bridge.connect(validators[1]).submitSignedBatch(signedBatch); // resubmit

      const confBatchNothing = await claimsHelper
        .connect(validators[0])
        .getConfirmedSignedBatchData(signedBatch.destinationChainId, signedBatch.id);
      expect(confBatchNothing.firstTxNonceId + confBatchNothing.lastTxNonceId).to.equal(0);

      // consensus
      await bridge.connect(validators[3]).submitSignedBatch(signedBatch);

      expect(await claims.shouldCreateBatch(signedBatch.destinationChainId)).to.equal(false);

      const confBatch = await bridge.connect(validators[1]).getConfirmedBatch(signedBatch.destinationChainId);
      expect(confBatch.bitmap).to.equal(30);
    });

<<<<<<< HEAD
    it("Should not create ConfirmedBatch if not called by Validator", async function () {
      const { bridge, owner, chain1, chain2, validators, validatorsCardanoData, signedBatch, validatorClaimsBRC } =
        await loadFixture(deployBridgeFixture);

      await bridge.connect(owner).registerChain(chain1, 100, 100, validatorsCardanoData);
      await bridge.connect(owner).registerChain(chain2, 100, 100, validatorsCardanoData);

=======
    it("SignedBatch should be added to signedBatches if there are enough votes", async function () {
      const {
        bridge,
        claimsHelper,
        owner,
        chain1,
        chain2,
        validators,
        signedBatch,
        validatorAddressChainData,
        validatorClaimsBRC,
      } = await loadFixture(deployBridgeFixture);

      await bridge.connect(owner).registerChain(chain1, 100, validatorAddressChainData);
      await bridge.connect(owner).registerChain(chain2, 100, validatorAddressChainData);
>>>>>>> 37da95b5
      await bridge.connect(validators[0]).submitClaims(validatorClaimsBRC);
      await bridge.connect(validators[1]).submitClaims(validatorClaimsBRC);
      await bridge.connect(validators[2]).submitClaims(validatorClaimsBRC);
      await bridge.connect(validators[4]).submitClaims(validatorClaimsBRC);

      // wait for next timeout
      for (let i = 0; i < 3; i++) {
        await ethers.provider.send("evm_mine");
      }

      await expect(bridge.connect(owner).submitSignedBatchEVM(signedBatch)).to.be.revertedWithCustomError(
        bridge,
        "NotValidator"
      );
    });

    it("Should not create ConfirmedBatch if not called by Validator", async function () {
      const { bridge, owner, chain1, chain2, validators, validatorsCardanoData, signedBatch, validatorClaimsBRC } =
        await loadFixture(deployBridgeFixture);

      await bridge.connect(owner).registerChain(chain1, 100, 100, validatorsCardanoData);
      await bridge.connect(owner).registerChain(chain2, 100, 100, validatorsCardanoData);

      await bridge.connect(validators[0]).submitClaims(validatorClaimsBRC);
      await bridge.connect(validators[1]).submitClaims(validatorClaimsBRC);
      await bridge.connect(validators[2]).submitClaims(validatorClaimsBRC);
      await bridge.connect(validators[4]).submitClaims(validatorClaimsBRC);

      // wait for next timeout
      for (let i = 0; i < 3; i++) {
        await ethers.provider.send("evm_mine");
      }

      await expect(bridge.connect(owner).submitSignedBatchEVM(signedBatch)).to.be.revertedWithCustomError(
        bridge,
        "NotValidator"
      );
    });

    it("Should create ConfirmedBatch if there are enough votes", async function () {
      const { bridge, owner, chain1, chain2, validators, validatorAddressChainData, signedBatch, validatorClaimsBRC } =
        await loadFixture(deployBridgeFixture);

<<<<<<< HEAD
      await bridge.connect(owner).registerChain(chain1, 100, 100, validatorsCardanoData);
      await bridge.connect(owner).registerChain(chain2, 100, 100, validatorsCardanoData);

=======
      await bridge.connect(owner).registerChain(chain1, 100, validatorAddressChainData);
      await bridge.connect(owner).registerChain(chain2, 100, validatorAddressChainData);
>>>>>>> 37da95b5
      await bridge.connect(validators[0]).submitClaims(validatorClaimsBRC);
      await bridge.connect(validators[1]).submitClaims(validatorClaimsBRC);
      await bridge.connect(validators[2]).submitClaims(validatorClaimsBRC);
      await bridge.connect(validators[4]).submitClaims(validatorClaimsBRC);

      // wait for next timeout
      for (let i = 0; i < 3; i++) {
        await ethers.provider.send("evm_mine");
      }

      await bridge.connect(validators[0]).submitSignedBatchEVM(signedBatch);
      await bridge.connect(validators[1]).submitSignedBatchEVM(signedBatch);
      await bridge.connect(validators[2]).submitSignedBatchEVM(signedBatch);
      await bridge.connect(validators[3]).submitSignedBatchEVM(signedBatch);

      expect(
        (await bridge.connect(validators[0]).getConfirmedBatch(signedBatch.destinationChainId)).rawTransaction
      ).to.equal(signedBatch.rawTransaction);
      expect(
        (await bridge.connect(validators[0]).getConfirmedBatch(signedBatch.destinationChainId)).signatures.length
      ).to.equal(4);
      expect(
        (await bridge.connect(validators[0]).getConfirmedBatch(signedBatch.destinationChainId)).feeSignatures.length
      ).to.equal(4);

      const confirmedBatch = await bridge.connect(validators[0]).getConfirmedBatch(signedBatch.destinationChainId);
      expect(confirmedBatch.signatures[0]).to.deep.equal(signedBatch.signature);
      expect(confirmedBatch.signatures[1]).to.deep.equal(signedBatch.signature);
      expect(confirmedBatch.signatures[2]).to.deep.equal(signedBatch.signature);
      expect(confirmedBatch.signatures[3]).to.deep.equal(signedBatch.signature);
      expect(confirmedBatch.feeSignatures[2]).to.deep.equal(signedBatch.feeSignature);

      expect(
        await bridge.connect(validators[0]).getRawTransactionFromLastBatch(signedBatch.destinationChainId)
      ).to.equal(signedBatch.rawTransaction);
    });

    it("Should create and execute batch after transactions are confirmed", async function () {
      const {
        bridge,
        owner,
        chain1,
        chain2,
        validators,
        validatorClaimsBRC,
        validatorAddressChainData,
        signedBatch,
        validatorClaimsBEC,
      } = await loadFixture(deployBridgeFixture);

<<<<<<< HEAD
      await bridge.connect(owner).registerChain(chain1, 100, 100, validatorsCardanoData);
      await bridge.connect(owner).registerChain(chain2, 100, 100, validatorsCardanoData);

=======
      await bridge.connect(owner).registerChain(chain1, 100, validatorAddressChainData);
      await bridge.connect(owner).registerChain(chain2, 100, validatorAddressChainData);
>>>>>>> 37da95b5
      const _destinationChain = validatorClaimsBRC.bridgingRequestClaims[0].destinationChainId;

      await expect(
        bridge.connect(validators[0]).getConfirmedTransactions(_destinationChain)
      ).to.be.revertedWithCustomError(bridge, "CanNotCreateBatchYet");

      await bridge.connect(validators[0]).submitClaims(validatorClaimsBRC);
      await bridge.connect(validators[1]).submitClaims(validatorClaimsBRC);
      await bridge.connect(validators[2]).submitClaims(validatorClaimsBRC);
      await bridge.connect(validators[3]).submitClaims(validatorClaimsBRC);

      //every await in this describe is one block, so we need to wait 2 blocks to timeout (current timeout is 5 blocks)
      await ethers.provider.send("evm_mine");
      await ethers.provider.send("evm_mine");

      const confirmedTxs = await bridge.connect(validators[0]).getConfirmedTransactions(_destinationChain);
      expect(confirmedTxs.length).to.equal(1);

      expect(await bridge.shouldCreateBatch(_destinationChain)).to.be.true;

      await bridge.connect(validators[0]).submitSignedBatch(signedBatch);
      await bridge.connect(validators[1]).submitSignedBatch(signedBatch);
      await bridge.connect(validators[2]).submitSignedBatch(signedBatch);
      await bridge.connect(validators[3]).submitSignedBatch(signedBatch);

      await bridge.connect(validators[0]).submitClaims(validatorClaimsBEC);
      await bridge.connect(validators[1]).submitClaims(validatorClaimsBEC);
      await bridge.connect(validators[2]).submitClaims(validatorClaimsBEC);
      await bridge.connect(validators[3]).submitClaims(validatorClaimsBEC);

      await expect(
        bridge.connect(validators[0]).getConfirmedTransactions(_destinationChain)
      ).to.revertedWithCustomError(bridge, "CanNotCreateBatchYet");
    });

    it("Should return appropriate token amount for signed batch", async function () {
      const {
        bridge,
        owner,
        chain1,
        chain2,
        validators,
        signedBatch,
        validatorAddressChainData,
        validatorClaimsBRC,
        claims,
      } = await loadFixture(deployBridgeFixture);

<<<<<<< HEAD
      await bridge.connect(owner).registerChain(chain1, 100, 100, validatorsCardanoData);
      await bridge.connect(owner).registerChain(chain2, 100, 100, validatorsCardanoData);

=======
      await bridge.connect(owner).registerChain(chain1, 100, validatorAddressChainData);
      await bridge.connect(owner).registerChain(chain2, 100, validatorAddressChainData);
>>>>>>> 37da95b5
      await bridge.connect(validators[0]).submitClaims(validatorClaimsBRC);
      await bridge.connect(validators[1]).submitClaims(validatorClaimsBRC);
      await bridge.connect(validators[2]).submitClaims(validatorClaimsBRC);
      await bridge.connect(validators[4]).submitClaims(validatorClaimsBRC);

      // wait for next timeout
      for (let i = 0; i < 3; i++) {
        await ethers.provider.send("evm_mine");
      }

      await bridge.connect(validators[0]).submitSignedBatch(signedBatch);
      await bridge.connect(validators[1]).submitSignedBatch(signedBatch);
      await bridge.connect(validators[2]).submitSignedBatch(signedBatch);
      await bridge.connect(validators[3]).submitSignedBatch(signedBatch);

      const tokenAmountDestination = await claims.chainTokenQuantity(signedBatch.destinationChainId);
      const tokenWrappedAmountDestination = await claims.chainWrappedTokenQuantity(signedBatch.destinationChainId);

      let sumAmount = 0;
      let sumWrappedAmount = 0;
      for (let i = 0; i < validatorClaimsBRC.bridgingRequestClaims[0].receivers.length; i++) {
        sumAmount += validatorClaimsBRC.bridgingRequestClaims[0].receivers[i].amount;
        sumWrappedAmount += validatorClaimsBRC.bridgingRequestClaims[0].receivers[i].amountWrapped;
      }

      expect(100 - sumAmount).to.equal(tokenAmountDestination);
      expect(100 - sumWrappedAmount).to.equal(tokenWrappedAmountDestination);
    });

    it("Should delete multisigSignatures and feePayerMultisigSignatures for confirmed signed batches", async function () {
      const {
        bridge,
        signedBatches,
        owner,
        chain1,
        chain2,
        validators,
        signedBatch,
        validatorAddressChainData,
        validatorClaimsBRC,
      } = await loadFixture(deployBridgeFixture);

<<<<<<< HEAD
      await bridge.connect(owner).registerChain(chain1, 100, 100, validatorsCardanoData);
      await bridge.connect(owner).registerChain(chain2, 100, 100, validatorsCardanoData);

=======
      await bridge.connect(owner).registerChain(chain1, 100, validatorAddressChainData);
      await bridge.connect(owner).registerChain(chain2, 100, validatorAddressChainData);
>>>>>>> 37da95b5
      await bridge.connect(validators[0]).submitClaims(validatorClaimsBRC);
      await bridge.connect(validators[1]).submitClaims(validatorClaimsBRC);
      await bridge.connect(validators[2]).submitClaims(validatorClaimsBRC);
      await bridge.connect(validators[4]).submitClaims(validatorClaimsBRC);

      // wait for next timeout
      for (let i = 0; i < 3; i++) {
        await ethers.provider.send("evm_mine");
      }

      await bridge.connect(validators[0]).submitSignedBatch(signedBatch);
      await bridge.connect(validators[1]).submitSignedBatch(signedBatch);
      await bridge.connect(validators[2]).submitSignedBatch(signedBatch);

      const encoded = ethers.solidityPacked(
        ["uint64", "uint64", "uint64", "uint8", "bytes", "bool"],
        [
          signedBatch.id,
          signedBatch.firstTxNonceId,
          signedBatch.lastTxNonceId,
          signedBatch.destinationChainId,
          signedBatch.rawTransaction,
          false,
        ]
      );

      const hash = ethers.keccak256(encoded);

      var numberOfSignatures = await signedBatches.getNumberOfSignatures(hash);

      expect(numberOfSignatures[0]).to.equal(3);
      expect(numberOfSignatures[1]).to.equal(3);

      await bridge.connect(validators[3]).submitSignedBatch(signedBatch);

      numberOfSignatures = await signedBatches.getNumberOfSignatures(hash);

      expect(numberOfSignatures[0]).to.equal(0);
      expect(numberOfSignatures[1]).to.equal(0);
    });

    it("Should not update nextTimeoutBlock when it is a consolidation batch", async function () {
      const {
        bridge,
        claims,
        owner,
        chain1,
        chain2,
        validators,
        validatorClaimsBRC,
        validatorClaimsBEC,
        signedBatchConsolidation,
        validatorAddressChainData,
      } = await loadFixture(deployBridgeFixture);

<<<<<<< HEAD
      await bridge.connect(owner).registerChain(chain1, 1000, 1000, validatorsCardanoData);
      await bridge.connect(owner).registerChain(chain2, 1000, 1000, validatorsCardanoData);

=======
      await bridge.connect(owner).registerChain(chain1, 1000, validatorAddressChainData);
      await bridge.connect(owner).registerChain(chain2, 1000, validatorAddressChainData);
>>>>>>> 37da95b5
      const _destinationChain = validatorClaimsBRC.bridgingRequestClaims[0].destinationChainId;

      await bridge.connect(validators[0]).submitClaims(validatorClaimsBRC);
      await bridge.connect(validators[1]).submitClaims(validatorClaimsBRC);
      await bridge.connect(validators[2]).submitClaims(validatorClaimsBRC);
      await bridge.connect(validators[3]).submitClaims(validatorClaimsBRC);

      await bridge.connect(validators[0]).submitSignedBatch(signedBatchConsolidation);
      await bridge.connect(validators[1]).submitSignedBatch(signedBatchConsolidation);
      await bridge.connect(validators[2]).submitSignedBatch(signedBatchConsolidation);
      await bridge.connect(validators[3]).submitSignedBatch(signedBatchConsolidation);

      await bridge.connect(validators[0]).submitClaims(validatorClaimsBEC);
      await bridge.connect(validators[1]).submitClaims(validatorClaimsBEC);
      await bridge.connect(validators[2]).submitClaims(validatorClaimsBEC);
      await bridge.connect(validators[3]).submitClaims(validatorClaimsBEC);

      const nextBatchBlock = await claims.nextTimeoutBlock(_destinationChain);
      const currentBlock = await ethers.provider.getBlockNumber();

      expect(nextBatchBlock).to.lessThan(currentBlock + 1);
    });
  });
});<|MERGE_RESOLUTION|>--- conflicted
+++ resolved
@@ -31,14 +31,8 @@
       const { bridge, validators, owner, chain1, chain2, validatorClaimsBRC, validatorAddressChainData } =
         await loadFixture(deployBridgeFixture);
 
-<<<<<<< HEAD
-      await bridge.connect(owner).registerChain(chain1, 100, 100, validatorsCardanoData);
-      await bridge.connect(owner).registerChain(chain2, 100, 100, validatorsCardanoData);
-
-=======
-      await bridge.connect(owner).registerChain(chain1, 100, validatorAddressChainData);
-      await bridge.connect(owner).registerChain(chain2, 100, validatorAddressChainData);
->>>>>>> 37da95b5
+      await bridge.connect(owner).registerChain(chain1, 100, 100, validatorAddressChainData);
+      await bridge.connect(owner).registerChain(chain2, 100, 100, validatorAddressChainData);
       await bridge.connect(validators[0]).submitClaims(validatorClaimsBRC);
       await bridge.connect(validators[1]).submitClaims(validatorClaimsBRC);
       await bridge.connect(validators[2]).submitClaims(validatorClaimsBRC);
@@ -75,8 +69,8 @@
       const { bridge, owner, chain1, chain2, validators, validatorClaimsBRC, signedBatch, validatorAddressChainData } =
         await loadFixture(deployBridgeFixture);
 
-      await bridge.connect(owner).registerChain(chain1, 1000, validatorAddressChainData);
-      await bridge.connect(owner).registerChain(chain2, 1000, validatorAddressChainData);
+      await bridge.connect(owner).registerChain(chain1, 1000, 1000, validatorAddressChainData);
+      await bridge.connect(owner).registerChain(chain2, 1000, 1000, validatorAddressChainData);
       await bridge.connect(validators[0]).submitClaims(validatorClaimsBRC);
       await bridge.connect(validators[1]).submitClaims(validatorClaimsBRC);
       await bridge.connect(validators[2]).submitClaims(validatorClaimsBRC);
@@ -168,14 +162,8 @@
       const { bridge, owner, chain1, chain2, validators, validatorClaimsBRC, validatorAddressChainData } =
         await loadFixture(deployBridgeFixture);
 
-<<<<<<< HEAD
-      await bridge.connect(owner).registerChain(chain1, 10000, 10000, validatorsCardanoData);
-      await bridge.connect(owner).registerChain(chain2, 10000, 10000, validatorsCardanoData);
-
-=======
-      await bridge.connect(owner).registerChain(chain1, 10000, validatorAddressChainData);
-      await bridge.connect(owner).registerChain(chain2, 10000, validatorAddressChainData);
->>>>>>> 37da95b5
+      await bridge.connect(owner).registerChain(chain1, 10000, 10000, validatorAddressChainData);
+      await bridge.connect(owner).registerChain(chain2, 10000, 10000, validatorAddressChainData);
       await bridge.connect(validators[0]).submitClaims(validatorClaimsBRC);
 
       expect(await bridge.getNextBatchId(validatorClaimsBRC.bridgingRequestClaims[0].destinationChainId)).to.equal(0);
@@ -192,14 +180,8 @@
       const { bridge, owner, chain1, chain2, validators, validatorClaimsBRC, validatorAddressChainData } =
         await loadFixture(deployBridgeFixture);
 
-<<<<<<< HEAD
-      await bridge.connect(owner).registerChain(chain1, 10000, 10000, validatorsCardanoData);
-      await bridge.connect(owner).registerChain(chain2, 10000, 10000, validatorsCardanoData);
-
-=======
-      await bridge.connect(owner).registerChain(chain1, 10000, validatorAddressChainData);
-      await bridge.connect(owner).registerChain(chain2, 10000, validatorAddressChainData);
->>>>>>> 37da95b5
+      await bridge.connect(owner).registerChain(chain1, 10000, 10000, validatorAddressChainData);
+      await bridge.connect(owner).registerChain(chain2, 10000, 10000, validatorAddressChainData);
       const validatorClaimsBRC2 = {
         ...validatorClaimsBRC,
         bridgingRequestClaims: [
@@ -227,14 +209,8 @@
       const { bridge, owner, chain1, chain2, validators, validatorClaimsBRC, validatorAddressChainData } =
         await loadFixture(deployBridgeFixture);
 
-<<<<<<< HEAD
-      await bridge.connect(owner).registerChain(chain1, 10000, 10000, validatorsCardanoData);
-      await bridge.connect(owner).registerChain(chain2, 10000, 10000, validatorsCardanoData);
-
-=======
-      await bridge.connect(owner).registerChain(chain1, 10000, validatorAddressChainData);
-      await bridge.connect(owner).registerChain(chain2, 10000, validatorAddressChainData);
->>>>>>> 37da95b5
+      await bridge.connect(owner).registerChain(chain1, 10000, 10000, validatorAddressChainData);
+      await bridge.connect(owner).registerChain(chain2, 10000, 10000, validatorAddressChainData);
       await bridge.connect(validators[0]).submitClaims(validatorClaimsBRC);
       await bridge.connect(validators[1]).submitClaims(validatorClaimsBRC);
       await bridge.connect(validators[2]).submitClaims(validatorClaimsBRC);
@@ -261,14 +237,8 @@
         validatorClaimsBRC,
       } = await loadFixture(deployBridgeFixture);
 
-<<<<<<< HEAD
-      await bridge.connect(owner).registerChain(chain1, 100, 100, validatorsCardanoData);
-      await bridge.connect(owner).registerChain(chain2, 100, 100, validatorsCardanoData);
-
-=======
-      await bridge.connect(owner).registerChain(chain1, 100, validatorAddressChainData);
-      await bridge.connect(owner).registerChain(chain2, 100, validatorAddressChainData);
->>>>>>> 37da95b5
+      await bridge.connect(owner).registerChain(chain1, 100, 100, validatorAddressChainData);
+      await bridge.connect(owner).registerChain(chain2, 100, 100, validatorAddressChainData);
       await bridge.connect(validators[0]).submitClaims(validatorClaimsBRC);
       await bridge.connect(validators[1]).submitClaims(validatorClaimsBRC);
       await bridge.connect(validators[2]).submitClaims(validatorClaimsBRC);
@@ -299,16 +269,30 @@
       expect(confBatch.bitmap).to.equal(30);
     });
 
-<<<<<<< HEAD
     it("Should not create ConfirmedBatch if not called by Validator", async function () {
-      const { bridge, owner, chain1, chain2, validators, validatorsCardanoData, signedBatch, validatorClaimsBRC } =
-        await loadFixture(deployBridgeFixture);
-
-      await bridge.connect(owner).registerChain(chain1, 100, 100, validatorsCardanoData);
-      await bridge.connect(owner).registerChain(chain2, 100, 100, validatorsCardanoData);
-
-=======
-    it("SignedBatch should be added to signedBatches if there are enough votes", async function () {
+      const { bridge, owner, chain1, chain2, validators, validatorAddressChainData, signedBatch, validatorClaimsBRC } =
+        await loadFixture(deployBridgeFixture);
+
+      await bridge.connect(owner).registerChain(chain1, 100, 100, validatorAddressChainData);
+      await bridge.connect(owner).registerChain(chain2, 100, 100, validatorAddressChainData);
+
+      await bridge.connect(validators[0]).submitClaims(validatorClaimsBRC);
+      await bridge.connect(validators[1]).submitClaims(validatorClaimsBRC);
+      await bridge.connect(validators[2]).submitClaims(validatorClaimsBRC);
+      await bridge.connect(validators[4]).submitClaims(validatorClaimsBRC);
+
+      // wait for next timeout
+      for (let i = 0; i < 3; i++) {
+        await ethers.provider.send("evm_mine");
+      }
+
+      await expect(bridge.connect(owner).submitSignedBatchEVM(signedBatch)).to.be.revertedWithCustomError(
+        bridge,
+        "NotValidator"
+      );
+    });
+
+    it("Should create ConfirmedBatch if there are enough votes", async function () {
       const {
         bridge,
         claimsHelper,
@@ -321,32 +305,8 @@
         validatorClaimsBRC,
       } = await loadFixture(deployBridgeFixture);
 
-      await bridge.connect(owner).registerChain(chain1, 100, validatorAddressChainData);
-      await bridge.connect(owner).registerChain(chain2, 100, validatorAddressChainData);
->>>>>>> 37da95b5
-      await bridge.connect(validators[0]).submitClaims(validatorClaimsBRC);
-      await bridge.connect(validators[1]).submitClaims(validatorClaimsBRC);
-      await bridge.connect(validators[2]).submitClaims(validatorClaimsBRC);
-      await bridge.connect(validators[4]).submitClaims(validatorClaimsBRC);
-
-      // wait for next timeout
-      for (let i = 0; i < 3; i++) {
-        await ethers.provider.send("evm_mine");
-      }
-
-      await expect(bridge.connect(owner).submitSignedBatchEVM(signedBatch)).to.be.revertedWithCustomError(
-        bridge,
-        "NotValidator"
-      );
-    });
-
-    it("Should not create ConfirmedBatch if not called by Validator", async function () {
-      const { bridge, owner, chain1, chain2, validators, validatorsCardanoData, signedBatch, validatorClaimsBRC } =
-        await loadFixture(deployBridgeFixture);
-
-      await bridge.connect(owner).registerChain(chain1, 100, 100, validatorsCardanoData);
-      await bridge.connect(owner).registerChain(chain2, 100, 100, validatorsCardanoData);
-
+      await bridge.connect(owner).registerChain(chain1, 100, 100, validatorAddressChainData);
+      await bridge.connect(owner).registerChain(chain2, 100, 100, validatorAddressChainData);
       await bridge.connect(validators[0]).submitClaims(validatorClaimsBRC);
       await bridge.connect(validators[1]).submitClaims(validatorClaimsBRC);
       await bridge.connect(validators[2]).submitClaims(validatorClaimsBRC);
@@ -367,14 +327,8 @@
       const { bridge, owner, chain1, chain2, validators, validatorAddressChainData, signedBatch, validatorClaimsBRC } =
         await loadFixture(deployBridgeFixture);
 
-<<<<<<< HEAD
-      await bridge.connect(owner).registerChain(chain1, 100, 100, validatorsCardanoData);
-      await bridge.connect(owner).registerChain(chain2, 100, 100, validatorsCardanoData);
-
-=======
-      await bridge.connect(owner).registerChain(chain1, 100, validatorAddressChainData);
-      await bridge.connect(owner).registerChain(chain2, 100, validatorAddressChainData);
->>>>>>> 37da95b5
+      await bridge.connect(owner).registerChain(chain1, 100, 100, validatorAddressChainData);
+      await bridge.connect(owner).registerChain(chain2, 100, 100, validatorAddressChainData);
       await bridge.connect(validators[0]).submitClaims(validatorClaimsBRC);
       await bridge.connect(validators[1]).submitClaims(validatorClaimsBRC);
       await bridge.connect(validators[2]).submitClaims(validatorClaimsBRC);
@@ -425,14 +379,8 @@
         validatorClaimsBEC,
       } = await loadFixture(deployBridgeFixture);
 
-<<<<<<< HEAD
-      await bridge.connect(owner).registerChain(chain1, 100, 100, validatorsCardanoData);
-      await bridge.connect(owner).registerChain(chain2, 100, 100, validatorsCardanoData);
-
-=======
-      await bridge.connect(owner).registerChain(chain1, 100, validatorAddressChainData);
-      await bridge.connect(owner).registerChain(chain2, 100, validatorAddressChainData);
->>>>>>> 37da95b5
+      await bridge.connect(owner).registerChain(chain1, 100, 100, validatorAddressChainData);
+      await bridge.connect(owner).registerChain(chain2, 100, 100, validatorAddressChainData);
       const _destinationChain = validatorClaimsBRC.bridgingRequestClaims[0].destinationChainId;
 
       await expect(
@@ -481,14 +429,8 @@
         claims,
       } = await loadFixture(deployBridgeFixture);
 
-<<<<<<< HEAD
-      await bridge.connect(owner).registerChain(chain1, 100, 100, validatorsCardanoData);
-      await bridge.connect(owner).registerChain(chain2, 100, 100, validatorsCardanoData);
-
-=======
-      await bridge.connect(owner).registerChain(chain1, 100, validatorAddressChainData);
-      await bridge.connect(owner).registerChain(chain2, 100, validatorAddressChainData);
->>>>>>> 37da95b5
+      await bridge.connect(owner).registerChain(chain1, 100, 100, validatorAddressChainData);
+      await bridge.connect(owner).registerChain(chain2, 100, 100, validatorAddressChainData);
       await bridge.connect(validators[0]).submitClaims(validatorClaimsBRC);
       await bridge.connect(validators[1]).submitClaims(validatorClaimsBRC);
       await bridge.connect(validators[2]).submitClaims(validatorClaimsBRC);
@@ -531,14 +473,8 @@
         validatorClaimsBRC,
       } = await loadFixture(deployBridgeFixture);
 
-<<<<<<< HEAD
-      await bridge.connect(owner).registerChain(chain1, 100, 100, validatorsCardanoData);
-      await bridge.connect(owner).registerChain(chain2, 100, 100, validatorsCardanoData);
-
-=======
-      await bridge.connect(owner).registerChain(chain1, 100, validatorAddressChainData);
-      await bridge.connect(owner).registerChain(chain2, 100, validatorAddressChainData);
->>>>>>> 37da95b5
+      await bridge.connect(owner).registerChain(chain1, 100, 100, validatorAddressChainData);
+      await bridge.connect(owner).registerChain(chain2, 100, 100, validatorAddressChainData);
       await bridge.connect(validators[0]).submitClaims(validatorClaimsBRC);
       await bridge.connect(validators[1]).submitClaims(validatorClaimsBRC);
       await bridge.connect(validators[2]).submitClaims(validatorClaimsBRC);
@@ -594,14 +530,8 @@
         validatorAddressChainData,
       } = await loadFixture(deployBridgeFixture);
 
-<<<<<<< HEAD
-      await bridge.connect(owner).registerChain(chain1, 1000, 1000, validatorsCardanoData);
-      await bridge.connect(owner).registerChain(chain2, 1000, 1000, validatorsCardanoData);
-
-=======
-      await bridge.connect(owner).registerChain(chain1, 1000, validatorAddressChainData);
-      await bridge.connect(owner).registerChain(chain2, 1000, validatorAddressChainData);
->>>>>>> 37da95b5
+      await bridge.connect(owner).registerChain(chain1, 1000, 1000, validatorAddressChainData);
+      await bridge.connect(owner).registerChain(chain2, 1000, 1000, validatorAddressChainData);
       const _destinationChain = validatorClaimsBRC.bridgingRequestClaims[0].destinationChainId;
 
       await bridge.connect(validators[0]).submitClaims(validatorClaimsBRC);
