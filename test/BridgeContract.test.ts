--- conflicted
+++ resolved
@@ -31,8 +31,6 @@
 
     const BridgeContract = await ethers.getContractFactory("BridgeContract");
     const bridgeContract = await BridgeContract.deploy(2, 5);
-<<<<<<< HEAD
-=======
 
     const ValidatorsContract = await ethers.getContractFactory("ValidatorsContract");
     const validatorsContract = await ValidatorsContract.deploy(validators, bridgeContract.target);
@@ -42,72 +40,21 @@
 
     const SignedBatchManager = await ethers.getContractFactory("SignedBatchManager");
     const signedBatchManager = await SignedBatchManager.deploy(bridgeContract.target);
->>>>>>> f432b543
 
     const ClaimsHelper = await ethers.getContractFactory("ClaimsHelper");
     const claimsHelper = await ClaimsHelper.deploy(signedBatchManager.target);
 
-    const ValidatorsContract = await ethers.getContractFactory("ValidatorsContract");
-    const validatorsContract = await ValidatorsContract.deploy(validators, bridgeContract.target);
-
     const ClaimsManager = await ethers.getContractFactory("ClaimsManager");
-<<<<<<< HEAD
-    const claimsManager = await ClaimsManager.deploy(bridgeContract.target, claimsHelper.target, validatorsContract.target);
-
-    const UTXOsManager = await ethers.getContractFactory("UTXOsManager");
-    const uTXOsManager = await UTXOsManager.deploy(bridgeContract.target);
-
-    const SlotsManager = await ethers.getContractFactory("SlotsManager");
-    const slotsManager = await SlotsManager.deploy(bridgeContract.target, validatorsContract.target);
-
-    const SignedBatchManager = await ethers.getContractFactory("SignedBatchManager");
-    const signedBatchManager = await SignedBatchManager.deploy(
-      bridgeContract.target,
-      claimsManager.target,
-      claimsHelper.target
-    );
-=======
     const claimsManager = await ClaimsManager.deploy(bridgeContract.target, claimsHelper.target, validatorsContract.target, signedBatchManager.target);
 
     const UTXOsManager = await ethers.getContractFactory("UTXOsManager");
     const uTXOsManager = await UTXOsManager.deploy(bridgeContract.target, claimsManager.target);
->>>>>>> f432b543
 
     await bridgeContract.setValidatorsContract(validatorsContract.target);
     await bridgeContract.setSlotsManager(slotsManager.target);
-<<<<<<< HEAD
-    await bridgeContract.setClaimsManager(claimsManager.target);
-    await bridgeContract.setUTXOsManager(uTXOsManager.target);
-    await bridgeContract.setSignedBatchManager(signedBatchManager.target);
-    await bridgeContract.setValidatorsContract(validatorsContract.target);
-
-
-    const claimManagerAddress = await (await claimsManager.getAddress()).toLowerCase();
-
-    // impersonate as a claimManager to set ClaimHelper contract
-    await hre.network.provider.request({
-      method: "hardhat_impersonateAccount",
-      params: [claimManagerAddress],
-    });
-
-    const signer = await ethers.getSigner(claimManagerAddress);
-    await ethers.provider.send("hardhat_setBalance", [signer.address, "0x56BC75E2D63100000"]);
-
-    await claimsManager.connect(signer).setClaimsHelper(claimsHelper.target);
-
-    await hre.network.provider.request({
-      method: "hardhat_stopImpersonatingAccount",
-      params: [claimManagerAddress],
-    });
-
-
-    await claimsManager.setUTXOsManager(uTXOsManager.target);
-    await claimsManager.setSignedBatchManager(signedBatchManager.target);
-=======
     await bridgeContract.setSignedBatchManager(signedBatchManager.target);
     await bridgeContract.setClaimsManager(claimsManager.target);
     await bridgeContract.setUTXOsManager(uTXOsManager.target);
->>>>>>> f432b543
 
     //await claimsHelper.setSignedBatchManagerAddress(signedBatchManager.target);
 
@@ -606,7 +553,6 @@
 
         await bridgeContract
           .connect(validators[0])
-<<<<<<< HEAD
           .registerChainGovernance("chainID1", UTXOs, "0x", "0x", validatorsCardanoData[0].data, valSignature, 100);
         await bridgeContract
           .connect(validators[1])
@@ -615,46 +561,24 @@
           .connect(validators[2])
           .registerChainGovernance("chainID1", UTXOs, "0x", "0x", validatorsCardanoData[2].data, valSignature, 100);
 
-=======
-          .registerChainGovernance("chainID1", UTXOs, "0x", "0x", validatorsCardanoData[0].data, "hello_world", 100);
-        await bridgeContract
-          .connect(validators[1])
-          .registerChainGovernance("chainID1", UTXOs, "0x", "0x", validatorsCardanoData[1].data, "hello_world", 100);
-        await bridgeContract
-          .connect(validators[2])
-          .registerChainGovernance("chainID1", UTXOs, "0x", "0x", validatorsCardanoData[2].data, "hello_world", 100);
->>>>>>> f432b543
-
         expect(await bridgeContract.isChainRegistered("chainID1")).to.be.false;
 
         await bridgeContract
           .connect(validators[3])
-<<<<<<< HEAD
           .registerChainGovernance("chainID1", UTXOs, "0x", "0x", validatorsCardanoData[3].data, valSignature, 100);
-=======
-          .registerChainGovernance("chainID1", UTXOs, "0x", "0x", validatorsCardanoData[3].data, "hello_world", 100);
->>>>>>> f432b543
 
         expect(await bridgeContract.isChainRegistered("chainID1")).to.be.false;
 
         await bridgeContract
           .connect(validators[4])
-<<<<<<< HEAD
           .registerChainGovernance("chainID1", UTXOs, "0x", "0x", validatorsCardanoData[4].data, valSignature, 100);
-=======
-          .registerChainGovernance("chainID1", UTXOs, "0x", "0x", validatorsCardanoData[4].data, "hello_world", 100);
->>>>>>> f432b543
 
         expect(await bridgeContract.isChainRegistered("chainID1")).to.be.true;
 
         await expect(
           bridgeContract
             .connect(validators[4])
-<<<<<<< HEAD
             .registerChainGovernance("chainID1", UTXOs, "0x", "0x", validatorsCardanoData[4].data, valSignature, 100)
-=======
-            .registerChainGovernance("chainID1", UTXOs, "0x", "0x", validatorsCardanoData[4].data, "hello_world", 100)
->>>>>>> f432b543
         ).to.be.revertedWithCustomError(bridgeContract, "ChainAlreadyRegistered");
       });
 
@@ -664,11 +588,7 @@
         await expect(
           bridgeContract
             .connect(owner)
-<<<<<<< HEAD
             .registerChainGovernance("chainID1", UTXOs, "0x", "0x", validatorsCardanoData[0].data, ethers.encodeBytes32String("hello_world"), 100)
-=======
-            .registerChainGovernance("chainID1", UTXOs, "0x", "0x", validatorsCardanoData[0].data, "hello_world", 100)
->>>>>>> f432b543
         ).to.be.revertedWithCustomError(bridgeContract, "NotValidator");
       });
 
@@ -681,20 +601,12 @@
 
         await bridgeContract
           .connect(validators[0])
-<<<<<<< HEAD
           .registerChainGovernance("chainID1", UTXOs, "0x", "0x", validatorsCardanoData[0].data, valSignature, 100);
-=======
-          .registerChainGovernance("chainID1", UTXOs, "0x", "0x", validatorsCardanoData[0].data, "hello_world", 100);
->>>>>>> f432b543
 
         await expect(
           bridgeContract
             .connect(validators[0])
-<<<<<<< HEAD
             .registerChainGovernance("chainID1", UTXOs, "0x", "0x", validatorsCardanoData[0].data, valSignature, 100)
-=======
-            .registerChainGovernance("chainID1", UTXOs, "0x", "0x", validatorsCardanoData[0].data, "hello_world", 100)
->>>>>>> f432b543
         ).to.be.revertedWithCustomError(claimsHelper, "AlreadyProposed");
       });
 
@@ -706,11 +618,7 @@
         await expect(
           bridgeContract
             .connect(validators[0])
-<<<<<<< HEAD
             .registerChainGovernance("chainID1", UTXOs, "0x", "0x", validatorsCardanoData[0].data, ethers.encodeBytes32String("hello_world"), 100)
-=======
-            .registerChainGovernance("chainID1", UTXOs, "0x", "0x", validatorsCardanoData[0].data, "hello_world", 100)
->>>>>>> f432b543
         )
           .to.emit(bridgeContract, "newChainProposal")
           .withArgs("chainID1", validators[0].address);
@@ -725,7 +633,6 @@
 
         await bridgeContract
           .connect(validators[0])
-<<<<<<< HEAD
           .registerChainGovernance("chainID1", UTXOs, "0x", "0x", validatorsCardanoData[0].data, valSignature, 100);
         await bridgeContract
           .connect(validators[1])
@@ -736,18 +643,6 @@
         await bridgeContract
           .connect(validators[3])
           .registerChainGovernance("chainID1", UTXOs, "0x", "0x", validatorsCardanoData[3].data, valSignature, 100);
-=======
-          .registerChainGovernance("chainID1", UTXOs, "0x", "0x", validatorsCardanoData[0].data, "hello_world", 100);
-        await bridgeContract
-          .connect(validators[1])
-          .registerChainGovernance("chainID1", UTXOs, "0x", "0x", validatorsCardanoData[1].data, "hello_world", 100);
-        await bridgeContract
-          .connect(validators[2])
-          .registerChainGovernance("chainID1", UTXOs, "0x", "0x", validatorsCardanoData[2].data, "hello_world", 100);
-        await bridgeContract
-          .connect(validators[3])
-          .registerChainGovernance("chainID1", UTXOs, "0x", "0x", validatorsCardanoData[3].data, "hello_world", 100);
->>>>>>> f432b543
 
         expect(await bridgeContract.isChainRegistered("chainID1")).to.be.false;
       });
@@ -761,7 +656,6 @@
 
         await bridgeContract
           .connect(validators[0])
-<<<<<<< HEAD
           .registerChainGovernance("chainID1", UTXOs, "0x", "0x", validatorsCardanoData[0].data, valSignature, 100);
         await bridgeContract
           .connect(validators[1])
@@ -769,35 +663,18 @@
         await bridgeContract
           .connect(validators[2])
           .registerChainGovernance("chainID1", UTXOs, "0x", "0x", validatorsCardanoData[2].data, valSignature, 100);
-=======
-          .registerChainGovernance("chainID1", UTXOs, "0x", "0x", validatorsCardanoData[0].data, "hello_world", 100);
-        await bridgeContract
-          .connect(validators[1])
-          .registerChainGovernance("chainID1", UTXOs, "0x", "0x", validatorsCardanoData[1].data, "hello_world", 100);
-        await bridgeContract
-          .connect(validators[2])
-          .registerChainGovernance("chainID1", UTXOs, "0x", "0x", validatorsCardanoData[2].data, "hello_world", 100);
->>>>>>> f432b543
 
         expect(await bridgeContract.isChainRegistered("chainID1")).to.be.false;
 
         await bridgeContract
           .connect(validators[3])
-<<<<<<< HEAD
           .registerChainGovernance("chainID1", UTXOs, "0x", "0x", validatorsCardanoData[3].data, valSignature, 100);
-=======
-          .registerChainGovernance("chainID1", UTXOs, "0x", "0x", validatorsCardanoData[3].data, "hello_world", 100);
->>>>>>> f432b543
 
         expect(await bridgeContract.isChainRegistered("chainID1")).to.be.false;
 
         await bridgeContract
           .connect(validators[4])
-<<<<<<< HEAD
           .registerChainGovernance("chainID1", UTXOs, "0x", "0x", validatorsCardanoData[4].data, valSignature, 100);
-=======
-          .registerChainGovernance("chainID1", UTXOs, "0x", "0x", validatorsCardanoData[4].data, "hello_world", 100);
->>>>>>> f432b543
 
         expect(await bridgeContract.isChainRegistered("chainID1")).to.be.true;
       });
@@ -811,7 +688,6 @@
 
         await bridgeContract
           .connect(validators[0])
-<<<<<<< HEAD
           .registerChainGovernance("chainID1", UTXOs, "0x", "0x", validatorsCardanoData[0].data, valSignature, 100);
         await bridgeContract
           .connect(validators[1])
@@ -825,21 +701,6 @@
         await bridgeContract
           .connect(validators[4])
           .registerChainGovernance("chainID1", UTXOs, "0x", "0x", validatorsCardanoData[4].data, valSignature, 100);
-=======
-          .registerChainGovernance("chainID1", UTXOs, "0x", "0x", validatorsCardanoData[0].data, "hello_world", 100);
-        await bridgeContract
-          .connect(validators[1])
-          .registerChainGovernance("chainID1", UTXOs, "0x", "0x", validatorsCardanoData[1].data, "hello_world", 100);
-        await bridgeContract
-          .connect(validators[2])
-          .registerChainGovernance("chainID1", UTXOs, "0x", "0x", validatorsCardanoData[2].data, "hello_world", 100);
-        await bridgeContract
-          .connect(validators[3])
-          .registerChainGovernance("chainID1", UTXOs, "0x", "0x", validatorsCardanoData[3].data, "hello_world", 100);
-        await bridgeContract
-          .connect(validators[4])
-          .registerChainGovernance("chainID1", UTXOs, "0x", "0x", validatorsCardanoData[4].data, "hello_world", 100);
->>>>>>> f432b543
 
         expect(await bridgeContract.nextTimeoutBlock("chainID1")).to.equal(
           (await ethers.provider.getBlockNumber()) + 5
@@ -855,7 +716,6 @@
 
         await bridgeContract
           .connect(validators[0])
-<<<<<<< HEAD
           .registerChainGovernance("chainID1", UTXOs, "0x", "0x", validatorsCardanoData[0].data, valSignature, 100);
         await bridgeContract
           .connect(validators[1])
@@ -869,21 +729,6 @@
         await bridgeContract
           .connect(validators[4])
           .registerChainGovernance("chainID1", UTXOs, "0x", "0x", validatorsCardanoData[4].data, valSignature, 100);
-=======
-          .registerChainGovernance("chainID1", UTXOs, "0x", "0x", validatorsCardanoData[0].data, "hello_world", 100);
-        await bridgeContract
-          .connect(validators[1])
-          .registerChainGovernance("chainID1", UTXOs, "0x", "0x", validatorsCardanoData[1].data, "hello_world", 100);
-        await bridgeContract
-          .connect(validators[2])
-          .registerChainGovernance("chainID1", UTXOs, "0x", "0x", validatorsCardanoData[2].data, "hello_world", 100);
-        await bridgeContract
-          .connect(validators[3])
-          .registerChainGovernance("chainID1", UTXOs, "0x", "0x", validatorsCardanoData[3].data, "hello_world", 100);
-        await bridgeContract
-          .connect(validators[4])
-          .registerChainGovernance("chainID1", UTXOs, "0x", "0x", validatorsCardanoData[4].data, "hello_world", 100);
->>>>>>> f432b543
 
         expect((await uTXOsManager.getChainUTXOs("chainID1")).multisigOwnedUTXOs[0].txHash).to.equal(
           UTXOs.multisigOwnedUTXOs[0].txHash
@@ -902,7 +747,6 @@
 
         await bridgeContract
           .connect(validators[0])
-<<<<<<< HEAD
           .registerChainGovernance("chainID1", UTXOs, "0x", "0x", validatorsCardanoData[0].data, valSignature, 100);
 
         await bridgeContract
@@ -916,30 +760,11 @@
         await bridgeContract
           .connect(validators[3])
           .registerChainGovernance("chainID1", UTXOs, "0x", "0x", validatorsCardanoData[3].data, valSignature, 100);
-=======
-          .registerChainGovernance("chainID1", UTXOs, "0x", "0x", validatorsCardanoData[0].data, "hello_world", 100);
-
-        await bridgeContract
-          .connect(validators[1])
-          .registerChainGovernance("chainID1", UTXOs, "0x", "0x", validatorsCardanoData[1].data, "hello_world", 100);
-
-        await bridgeContract
-          .connect(validators[2])
-          .registerChainGovernance("chainID1", UTXOs, "0x", "0x", validatorsCardanoData[2].data, "hello_world", 100);
-
-        await bridgeContract
-          .connect(validators[3])
-          .registerChainGovernance("chainID1", UTXOs, "0x", "0x", validatorsCardanoData[3].data, "hello_world", 100);
->>>>>>> f432b543
 
         await expect(
           bridgeContract
             .connect(validators[4])
-<<<<<<< HEAD
             .registerChainGovernance("chainID1", UTXOs, "0x", "0x", validatorsCardanoData[4].data, valSignature, 100)
-=======
-            .registerChainGovernance("chainID1", UTXOs, "0x", "0x", validatorsCardanoData[4].data, "hello_world", 100)
->>>>>>> f432b543
         )
           .to.emit(bridgeContract, "newChainRegistered")
           .withArgs("chainID1");
@@ -954,7 +779,6 @@
 
         await bridgeContract
           .connect(validators[0])
-<<<<<<< HEAD
           .registerChainGovernance("chainID1 1", UTXOs, "0x", "0x", validatorsCardanoData[0].data, valSignature, 100);
         await bridgeContract
           .connect(validators[1])
@@ -984,37 +808,6 @@
         await bridgeContract
           .connect(validators[4])
           .registerChainGovernance("chainID1 2", UTXOs, "0x", "0x", validatorsCardanoData[4].data, valSignature, 100);
-=======
-          .registerChainGovernance("chainID1 1", UTXOs, "0x", "0x", validatorsCardanoData[0].data, "hello_world", 100);
-        await bridgeContract
-          .connect(validators[1])
-          .registerChainGovernance("chainID1 1", UTXOs, "0x", "0x", validatorsCardanoData[1].data, "hello_world", 100);
-        await bridgeContract
-          .connect(validators[2])
-          .registerChainGovernance("chainID1 1", UTXOs, "0x", "0x", validatorsCardanoData[2].data, "hello_world", 100);
-        await bridgeContract
-          .connect(validators[3])
-          .registerChainGovernance("chainID1 1", UTXOs, "0x", "0x", validatorsCardanoData[3].data, "hello_world", 100);
-        await bridgeContract
-          .connect(validators[4])
-          .registerChainGovernance("chainID1 1", UTXOs, "0x", "0x", validatorsCardanoData[4].data, "hello_world", 100);
-
-        await bridgeContract
-          .connect(validators[0])
-          .registerChainGovernance("chainID1 2", UTXOs, "0x", "0x", validatorsCardanoData[0].data, "hello_world", 100);
-        await bridgeContract
-          .connect(validators[1])
-          .registerChainGovernance("chainID1 2", UTXOs, "0x", "0x", validatorsCardanoData[1].data, "hello_world", 100);
-        await bridgeContract
-          .connect(validators[2])
-          .registerChainGovernance("chainID1 2", UTXOs, "0x", "0x", validatorsCardanoData[2].data, "hello_world", 100);
-        await bridgeContract
-          .connect(validators[3])
-          .registerChainGovernance("chainID1 2", UTXOs, "0x", "0x", validatorsCardanoData[3].data, "hello_world", 100);
-        await bridgeContract
-          .connect(validators[4])
-          .registerChainGovernance("chainID1 2", UTXOs, "0x", "0x", validatorsCardanoData[4].data, "hello_world", 100);
->>>>>>> f432b543
 
         const chains = await bridgeContract.getAllRegisteredChains();
         expect(chains.length).to.equal(2);
@@ -1046,19 +839,7 @@
 
         const bridgeContractAddress = await bridgeContract.getAddress();
 
-<<<<<<< HEAD
-        await hre.network.provider.request({
-          method: "hardhat_impersonateAccount",
-          params: [bridgeContractAddress],
-        });
-        
-        const signer = await ethers.getSigner(bridgeContractAddress);
-
-        // minting 100000000000000000000 tokens to signer
-        await ethers.provider.send("hardhat_setBalance", [signer.address, "0x56BC75E2D63100000"]);
-=======
         var signer = await impersonateAsContractAndMintFunds(bridgeContractAddress);
->>>>>>> f432b543
 
         await validatorsContract.connect(signer).addValidatorCardanoData("chainID1 1", validatorsCardanoData[0].addr, validatorsCardanoData[0].data);
         await validatorsContract.connect(signer).addValidatorCardanoData("chainID1 1", validatorsCardanoData[1].addr, validatorsCardanoData[1].data);
@@ -1091,41 +872,20 @@
 
         const bridgeContractAddress = await bridgeContract.getAddress();
 
-<<<<<<< HEAD
-        await hre.network.provider.request({
-          method: "hardhat_impersonateAccount",
-          params: [bridgeContractAddress],
-        });
-        
-        const signer = await ethers.getSigner(bridgeContractAddress);
-
-        // minting 100000000000000000000 tokens to signer
-        await ethers.provider.send("hardhat_setBalance", [signer.address, "0x56BC75E2D63100000"]);
-=======
         var signer = await impersonateAsContractAndMintFunds(bridgeContractAddress);
->>>>>>> f432b543
 
         validatorsCardanoData.push({
           addr: validator6.address,
           data: {
             keyHash: 5 + "",
             keyHashFee: 5 + "a",
-<<<<<<< HEAD
             verifyingKey: ethers.encodeBytes32String("0x" + 5),
             verifyingKeyFee: ethers.encodeBytes32String("0x" + 5 + "a"),
-=======
-            verifyingKey: "0x" + 5,
-            verifyingKeyFee: "0x" + 5 + "a",
->>>>>>> f432b543
           },
         });
 
         await expect(validatorsContract.connect(signer).setValidatorsCardanoData("chainID1 1", validatorsCardanoData)).to.revertedWithCustomError(validatorsContract, "InvalidData");
 
-<<<<<<< HEAD
-=======
-
->>>>>>> f432b543
         const data3 = await validatorsContract.connect(validators[0]).getValidatorsCardanoData("chainID1 1");
         expect(validatorsCardanoData.length).to.be.greaterThan(validators.length);
         expect(data3.length).to.equal(0);
@@ -2052,21 +1812,9 @@
         const firstTimestampBlockNumber = await ethers.provider.getBlockNumber();
 
         // Impersonate as ClaimsManager in order to set Next Timeout Block value
-<<<<<<< HEAD
-        const claimManagerAddress = await (await claimsManager.getAddress()).toLowerCase();
-
-        await hre.network.provider.request({
-          method: "hardhat_impersonateAccount",
-          params: [claimManagerAddress],
-        });
-
-        const signer = await ethers.getSigner(claimManagerAddress);
-        await ethers.provider.send("hardhat_setBalance", [signer.address, "0x56BC75E2D63100000"]);
-=======
         const claimManagerAddress = await claimsManager.getAddress();
 
         var signer = await impersonateAsContractAndMintFunds(claimManagerAddress);
->>>>>>> f432b543
 
 
         await bridgeContract.connect(signer).setNextTimeoutBlock(
@@ -2139,21 +1887,9 @@
 
 
         // Impersonate as ClaimsManager in order to set Next Timeout Block value
-<<<<<<< HEAD
-        const claimManagerAddress = await (await claimsManager.getAddress()).toLowerCase();
-
-        await hre.network.provider.request({
-          method: "hardhat_impersonateAccount",
-          params: [claimManagerAddress],
-        });
-
-        const signer = await ethers.getSigner(claimManagerAddress);
-        await ethers.provider.send("hardhat_setBalance", [signer.address, "0x56BC75E2D63100000"]);
-=======
         const claimManagerAddress = await claimsManager.getAddress();
 
         var signer = await impersonateAsContractAndMintFunds(claimManagerAddress);
->>>>>>> f432b543
 
 
         await bridgeContract.connect(signer).setNextTimeoutBlock(
@@ -2241,34 +1977,20 @@
         const signedBatch_UnregisteredChain = {
           id: 1,
           destinationChainId: "unregisteredChainID1",
-<<<<<<< HEAD
           rawTransaction: ethers.encodeBytes32String("rawTransaction1"),
           multisigSignature: ethers.encodeBytes32String("multisigSignature1"),
           feePayerMultisigSignature: ethers.encodeBytes32String("feePayerMultisigSignature1"),
-=======
-          rawTransaction: "rawTransaction1",
-          multisigSignature: "multisigSignature1",
-          feePayerMultisigSignature: "feePayerMultisigSignature1",
->>>>>>> f432b543
           includedTransactions: [1],
           usedUTXOs: {
             multisigOwnedUTXOs: [
               {
-<<<<<<< HEAD
                 txHash: ethers.encodeBytes32String("0xdef..."),
-=======
-                txHash: "0xdef...",
->>>>>>> f432b543
                 txIndex: 0,
                 nonce: 0,
                 amount: 200,
               },
               {
-<<<<<<< HEAD
                 txHash: ethers.encodeBytes32String("0xdef..."),
-=======
-                txHash: "0xdef...",
->>>>>>> f432b543
                 txIndex: 2,
                 nonce: 0,
                 amount: 50,
@@ -2276,11 +1998,7 @@
             ],
             feePayerOwnedUTXOs: [
               {
-<<<<<<< HEAD
                 txHash: ethers.encodeBytes32String("0xdef..."),
-=======
-                txHash: "0xdef...",
->>>>>>> f432b543
                 txIndex: 1,
                 nonce: 0,
                 amount: 50,
@@ -2667,54 +2385,6 @@
         expect(tokenAmount).to.equal(sumAmounts);
 
       });
-<<<<<<< HEAD
-
-      // it("Should return confirmedTransactions from confirmed BridgeRequestClaims", async function () {
-      //   const { bridgeContract, owner, validators, UTXOs, validatorClaimsBRC } = await loadFixture(
-      //     deployBridgeContractFixture
-      //   );
-      //   await bridgeContract
-      //     .connect(owner)
-      //     .registerChain(
-      //       validatorClaimsBRC.bridgingRequestClaims[0].sourceChainID,
-      //       UTXOs,
-      //       "0x",
-      //       "0x",
-      //       "0xbcd",
-      //       "0xbcd",
-      //       10000
-      //     );
-      //   await bridgeContract
-      //     .connect(owner)
-      //     .registerChain(
-      //       validatorClaimsBRC.bridgingRequestClaims[0].destinationChainID,
-      //       UTXOs,
-      //       "0x",
-      //       "0x",
-      //       "0xbcd",
-      //       "0xbcd",
-      //       10000
-      //     );
-
-      //   await bridgeContract.connect(validators[0]).submitClaims(validatorClaimsBRC);
-      //   await bridgeContract.connect(validators[1]).submitClaims(validatorClaimsBRC);
-      //   await bridgeContract.connect(validators[2]).submitClaims(validatorClaimsBRC);
-      //   await bridgeContract.connect(validators[3]).submitClaims(validatorClaimsBRC);
-
-      //   const confirmedTransactions = await bridgeContract
-      //     .connect(validators[0])
-      //     .getConfirmedTransactions.staticCall(validatorClaimsBRC.bridgingRequestClaims[0].destinationChainID);
-
-      //   expect(confirmedTransactions.length).to.equal(1);
-      //   expect(confirmedTransactions[0].receivers[0].destinationAddress).to.equal(
-      //     validatorClaimsBRC.bridgingRequestClaims[0].receivers[0].destinationAddress
-      //   );
-      //   expect(confirmedTransactions[0].receivers[0].amount).to.equal(
-      //     validatorClaimsBRC.bridgingRequestClaims[0].receivers[0].amount
-      //   );
-      // });
-=======
->>>>>>> f432b543
     });
     describe("UTXO management", function () {
       it("Should return required all utxos", async function () {
