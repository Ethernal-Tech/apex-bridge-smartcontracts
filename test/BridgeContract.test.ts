--- conflicted
+++ resolved
@@ -32,7 +32,7 @@
     const signedBatchManager = await SignedBatchManager.deploy(
       bridgeContract.target,
       claimsManager.target,
-      claimsHelper.target,
+      claimsHelper.target
     );
 
     await bridgeContract.setSlotsManager(slotsManager.target);
@@ -2215,40 +2215,16 @@
 
         const result = await uTXOsManager.getChainUTXOs("chainID1");
 
-<<<<<<< HEAD
-        expect(result.multisigOwnedUTXOs.length).to.equal(2);
-        expect(result.multisigOwnedUTXOs[0].nonce).to.equal(2);
-        expect(result.multisigOwnedUTXOs[0].txHash).to.equal(UTXOs.multisigOwnedUTXOs[1].txHash);
-        expect(result.multisigOwnedUTXOs[0].txIndex).to.equal(UTXOs.multisigOwnedUTXOs[1].txIndex);
-        expect(result.multisigOwnedUTXOs[1].nonce).to.equal(7);
-        expect(result.multisigOwnedUTXOs[1].txHash).to.equal(
-          validatorClaimsBEC.batchExecutedClaims[0].outputUTXOs.multisigOwnedUTXOs[0].txHash
-        );
-        expect(result.multisigOwnedUTXOs[1].txIndex).to.equal(
-          validatorClaimsBEC.batchExecutedClaims[0].outputUTXOs.multisigOwnedUTXOs[0].txIndex
-        );
-
-        expect(result.feePayerOwnedUTXOs.length).to.equal(3);
-        expect(result.feePayerOwnedUTXOs[0].nonce).to.equal(4);
-        expect(result.feePayerOwnedUTXOs[0].txHash).to.equal(UTXOs.feePayerOwnedUTXOs[0].txHash);
-        expect(result.feePayerOwnedUTXOs[0].txIndex).to.equal(UTXOs.feePayerOwnedUTXOs[0].txIndex);
-        expect(result.feePayerOwnedUTXOs[1].nonce).to.equal(6);
-        expect(result.feePayerOwnedUTXOs[1].txHash).to.equal(UTXOs.feePayerOwnedUTXOs[2].txHash);
-        expect(result.feePayerOwnedUTXOs[1].txIndex).to.equal(UTXOs.feePayerOwnedUTXOs[2].txIndex);
-        expect(result.feePayerOwnedUTXOs[2].nonce).to.equal(8);
-        expect(result.feePayerOwnedUTXOs[2].txHash).to.equal(
-          validatorClaimsBEC.batchExecutedClaims[0].outputUTXOs.feePayerOwnedUTXOs[0].txHash
-        );
-        expect(result.feePayerOwnedUTXOs[2].txIndex).to.equal(
-          validatorClaimsBEC.batchExecutedClaims[0].outputUTXOs.feePayerOwnedUTXOs[0].txIndex
-        );
-=======
         const { multiSig, feePayer } = {
           multiSig: [...result.multisigOwnedUTXOs],
           feePayer: [...result.feePayerOwnedUTXOs],
         };
-        multiSig.sort(function (a, b) { return Number(a.nonce - b.nonce); });
-        feePayer.sort(function (a, b) { return Number(a.nonce - b.nonce); });
+        multiSig.sort(function (a, b) {
+          return Number(a.nonce - b.nonce);
+        });
+        feePayer.sort(function (a, b) {
+          return Number(a.nonce - b.nonce);
+        });
 
         expect(multiSig.length).to.equal(2);
         expect(multiSig[0].nonce).to.equal(2);
@@ -2256,9 +2232,11 @@
         expect(multiSig[0].txIndex).to.equal(UTXOs.multisigOwnedUTXOs[1].txIndex);
         expect(multiSig[1].nonce).to.equal(7);
         expect(multiSig[1].txHash).to.equal(
-          validatorClaimsBEC.batchExecutedClaims[0].outputUTXOs.multisigOwnedUTXOs[0].txHash);
+          validatorClaimsBEC.batchExecutedClaims[0].outputUTXOs.multisigOwnedUTXOs[0].txHash
+        );
         expect(multiSig[1].txIndex).to.equal(
-            validatorClaimsBEC.batchExecutedClaims[0].outputUTXOs.multisigOwnedUTXOs[0].txIndex);
+          validatorClaimsBEC.batchExecutedClaims[0].outputUTXOs.multisigOwnedUTXOs[0].txIndex
+        );
 
         expect(feePayer.length).to.equal(3);
         expect(feePayer[0].nonce).to.equal(4);
@@ -2269,10 +2247,11 @@
         expect(feePayer[1].txIndex).to.equal(UTXOs.feePayerOwnedUTXOs[2].txIndex);
         expect(feePayer[2].nonce).to.equal(8);
         expect(feePayer[2].txHash).to.equal(
-          validatorClaimsBEC.batchExecutedClaims[0].outputUTXOs.feePayerOwnedUTXOs[0].txHash);
+          validatorClaimsBEC.batchExecutedClaims[0].outputUTXOs.feePayerOwnedUTXOs[0].txHash
+        );
         expect(feePayer[2].txIndex).to.equal(
-            validatorClaimsBEC.batchExecutedClaims[0].outputUTXOs.feePayerOwnedUTXOs[0].txIndex);
->>>>>>> 7cd57d01
+          validatorClaimsBEC.batchExecutedClaims[0].outputUTXOs.feePayerOwnedUTXOs[0].txIndex
+        );
       });
     });
   });
