--- conflicted
+++ resolved
@@ -83,19 +83,11 @@
     );
 
     await signedBatchManager.setDependencies(bridgeContract.target, claimsManager.target, claimsHelper.target);
-<<<<<<< HEAD
 
     await slotsManager.setDependencies(bridgeContract.target, validatorsContract.target);
 
     await uTXOsManager.setDependencies(bridgeContract.target, claimsManager.target);
 
-=======
-
-    await slotsManager.setDependencies(bridgeContract.target, validatorsContract.target);
-
-    await uTXOsManager.setDependencies(bridgeContract.target, claimsManager.target);
-
->>>>>>> 3c9e7dfb
     await validatorsContract.setDependencies(bridgeContract.target);
 
     const UTXOs = {
