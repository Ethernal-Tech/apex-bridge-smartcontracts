--- conflicted
+++ resolved
@@ -36,6 +36,8 @@
     const BridgeContract = await ethers.getContractFactory("BridgeContract");
     const bridgeContract = await BridgeContract.deploy();
 
+    const ClaimsHelper = await ethers.getContractFactory("ClaimsHelper");
+    const claimsHelper = await ClaimsHelper.deploy();
     const ClaimsHelper = await ethers.getContractFactory("ClaimsHelper");
     const claimsHelper = await ClaimsHelper.deploy();
 
@@ -1853,10 +1855,7 @@
         expect(confirmedTxs[0].observedTransactionHash).to.equal(
           validatorClaimsBRC.bridgingRequestClaims[0].observedTransactionHash
         );
-<<<<<<< HEAD
-=======
         expect(confirmedTxs[0].sourceChainID).to.equal(validatorClaimsBRC.bridgingRequestClaims[0].sourceChainID);
->>>>>>> f4206950
         expect(confirmedTxs[0].blockHeight).to.be.lessThan(
           await claimsManager.nextTimeoutBlock(validatorClaimsBRC.bridgingRequestClaims[0].destinationChainID)
         );
@@ -1966,10 +1965,7 @@
         expect(confirmedTxs[0].observedTransactionHash).to.equal(
           validatorClaimsBRC.bridgingRequestClaims[0].observedTransactionHash
         );
-<<<<<<< HEAD
-=======
         expect(confirmedTxs[0].sourceChainID).to.equal(validatorClaimsBRC.bridgingRequestClaims[0].sourceChainID);
->>>>>>> f4206950
         expect(confirmedTxs[0].blockHeight).to.be.lessThan(blockNum);
         expect(confirmedTxs[0].receivers[0].destinationAddress).to.equal(expectedReceiversAddress);
         expect(confirmedTxs[0].receivers[0].amount).to.equal(expectedReceiversAmount);
@@ -1977,10 +1973,7 @@
         expect(confirmedTxs[1].observedTransactionHash).to.equal(
           validatorClaimsBRC2.bridgingRequestClaims[0].observedTransactionHash
         );
-<<<<<<< HEAD
-=======
         expect(confirmedTxs[1].sourceChainID).to.equal(validatorClaimsBRC2.bridgingRequestClaims[0].sourceChainID);
->>>>>>> f4206950
         expect(confirmedTxs[1].blockHeight).to.be.lessThan(blockNum);
       });
 
@@ -2086,10 +2079,7 @@
         expect(confirmedTxs[0].observedTransactionHash).to.equal(
           validatorClaimsBRC.bridgingRequestClaims[0].observedTransactionHash
         );
-<<<<<<< HEAD
-=======
         expect(confirmedTxs[0].sourceChainID).to.equal(validatorClaimsBRC.bridgingRequestClaims[0].sourceChainID);
->>>>>>> f4206950
         expect(confirmedTxs[0].blockHeight).to.be.lessThan(blockNum);
         expect(confirmedTxs[0].receivers[0].destinationAddress).to.equal(expectedReceiversAddress);
         expect(confirmedTxs[0].receivers[0].amount).to.equal(expectedReceiversAmount);
@@ -2097,10 +2087,7 @@
         expect(confirmedTxs[1].observedTransactionHash).to.equal(
           validatorClaimsBRC3.bridgingRequestClaims[0].observedTransactionHash
         );
-<<<<<<< HEAD
-=======
         expect(confirmedTxs[1].sourceChainID).to.equal(validatorClaimsBRC3.bridgingRequestClaims[0].sourceChainID);
->>>>>>> f4206950
         expect(confirmedTxs[1].blockHeight).to.be.lessThan(blockNum);
       });
     });
