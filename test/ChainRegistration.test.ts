--- conflicted
+++ resolved
@@ -115,6 +115,9 @@
       await bridge
         .connect(validators[3])
         .registerChainGovernance(chain1.id, chain1.chainType, 100, validatorsCardanoData[3].data);
+      await bridge
+        .connect(validators[3])
+        .registerChainGovernance(chain1.id, chain1.chainType, 100, validatorsCardanoData[3].data);
 
       expect(await claims.isChainRegistered(chain1.id)).to.be.false;
 
@@ -339,7 +342,6 @@
       });
     });
   });
-<<<<<<< HEAD
 
   it("setChainAdditionalData should be allowed for owner", async function () {
     const { bridge, chain1, owner, validators, validatorsCardanoData } = await loadFixture(deployBridgeFixture);
@@ -408,6 +410,4 @@
         .withArgs(validators[0].address);
     });
   });
-=======
->>>>>>> a8f9e0b9
 });