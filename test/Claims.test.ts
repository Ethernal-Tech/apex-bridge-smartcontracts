--- conflicted
+++ resolved
@@ -403,21 +403,12 @@
       const abiCoder = new ethers.AbiCoder();
       const encodedPrefix = abiCoder.encode(["string"], ["RRC"]);
       const encoded = abiCoder.encode(
-<<<<<<< HEAD
-        ["bytes32", "bytes32", "uint256", "uint256", "bytes", "string", "uint64", "uint8", "bool"],
-=======
-        ["bytes32", "bytes32", "uint256", "bytes", "string", "uint64", "uint8", "bool"],
->>>>>>> 422fc3ff
-        [
-          validatorClaimsRRC.refundRequestClaims[0].originTransactionHash,
-          validatorClaimsRRC.refundRequestClaims[0].refundTransactionHash,
-          validatorClaimsRRC.refundRequestClaims[0].originAmount,
-<<<<<<< HEAD
-          validatorClaimsRRC.refundRequestClaims[0].originWrappedAmount,
-=======
->>>>>>> 422fc3ff
-          validatorClaimsRRC.refundRequestClaims[0].outputIndexes,
-          validatorClaimsRRC.refundRequestClaims[0].originSenderAddress,
+        ["bytes32", "bytes32", "bytes", "bytes", "uint64", "uint8", "string"],
+        [
+          validatorClaimsRRC.refundRequestClaims[0].observedTransactionHash,
+          validatorClaimsRRC.refundRequestClaims[0].previousRefundTxHash,
+          validatorClaimsRRC.refundRequestClaims[0].signature,
+          validatorClaimsRRC.refundRequestClaims[0].rawTransaction,
           validatorClaimsRRC.refundRequestClaims[0].retryCounter,
           validatorClaimsRRC.refundRequestClaims[0].originChainId,
           validatorClaimsRRC.refundRequestClaims[0].shouldDecrementHotWallet,
@@ -452,21 +443,12 @@
       const abiCoder = new ethers.AbiCoder();
       const encodedPrefix = abiCoder.encode(["string"], ["RRC"]);
       const encoded = abiCoder.encode(
-<<<<<<< HEAD
-        ["bytes32", "bytes32", "uint256", "uint256", "bytes", "string", "uint64", "uint8", "bool"],
-=======
-        ["bytes32", "bytes32", "uint256", "bytes", "string", "uint64", "uint8", "bool"],
->>>>>>> 422fc3ff
-        [
-          validatorClaimsRRC.refundRequestClaims[0].originTransactionHash,
-          validatorClaimsRRC.refundRequestClaims[0].refundTransactionHash,
-          validatorClaimsRRC.refundRequestClaims[0].originAmount,
-<<<<<<< HEAD
-          validatorClaimsRRC.refundRequestClaims[0].originWrappedAmount,
-=======
->>>>>>> 422fc3ff
-          validatorClaimsRRC.refundRequestClaims[0].outputIndexes,
-          validatorClaimsRRC.refundRequestClaims[0].originSenderAddress,
+        ["bytes32", "bytes32", "bytes", "bytes", "uint64", "uint8", "string"],
+        [
+          validatorClaimsRRC.refundRequestClaims[0].observedTransactionHash,
+          validatorClaimsRRC.refundRequestClaims[0].previousRefundTxHash,
+          validatorClaimsRRC.refundRequestClaims[0].signature,
+          validatorClaimsRRC.refundRequestClaims[0].rawTransaction,
           validatorClaimsRRC.refundRequestClaims[0].retryCounter,
           validatorClaimsRRC.refundRequestClaims[0].originChainId,
           validatorClaimsRRC.refundRequestClaims[0].shouldDecrementHotWallet,
@@ -488,19 +470,23 @@
 
       expect(await claimsHelper.numberOfVotes(hash)).to.equal(1);
     });
-<<<<<<< HEAD
-
-=======
->>>>>>> 422fc3ff
-    it("Should emit NotEnoughFunds and skip Refund Request Claim for failed BRC on destination if there is not enough funds", async function () {
-      const { bridge, claims, owner, chain2, validators, validatorsCardanoData, validatorClaimsRRC } =
-        await loadFixture(deployBridgeFixture);
-
-<<<<<<< HEAD
-      await bridge.connect(owner).registerChain(chain2, 1, 1, validatorsCardanoData);
-=======
-      await bridge.connect(owner).registerChain(chain2, 1, validatorsCardanoData);
->>>>>>> 422fc3ff
+  });
+
+  describe("Submit new Refund Executed Claim", function () {
+    it("Should revert if chain is not registered", async function () {
+      const { bridge, validators, validatorClaimsREC } = await loadFixture(deployBridgeFixture);
+
+      await expect(bridge.connect(validators[0]).submitClaims(validatorClaimsREC)).to.be.revertedWithCustomError(
+        bridge,
+        "ChainIsNotRegistered"
+      );
+    });
+
+    it("Should skip if Refund Executed Claim is already confirmed", async function () {
+      const { bridge, claimsHelper, owner, validators, chain2, validatorClaimsREC, validatorsCardanoData } =
+        await loadFixture(deployBridgeFixture);
+
+      await bridge.connect(owner).registerChain(chain2, 100, validatorsCardanoData);
 
       validatorClaimsRRC.refundRequestClaims[0].shouldDecrementHotWallet = true;
 
@@ -531,10 +517,7 @@
 
       validatorClaimsRRC.refundRequestClaims[0].shouldDecrementHotWallet = false;
     });
-<<<<<<< HEAD
-
-=======
->>>>>>> 422fc3ff
+
   });
 
   describe("Submit new Hot Wallet Increment Claim", function () {
