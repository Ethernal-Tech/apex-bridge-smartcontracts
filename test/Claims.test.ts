import { loadFixture, setCode } from "@nomicfoundation/hardhat-toolbox/network-helpers";
import { expect } from "chai";
import { ethers } from "hardhat";
import { deployBridgeFixture } from "./fixtures";

describe("Claims Contract", function () {
  describe("Submit new Bridging Request Claim", function () {
    it("Should revert claim submition in Claims SC if not called by bridge SC", async function () {
      const { bridge, claims, owner, validatorClaimsBRC } = await loadFixture(deployBridgeFixture);
      await expect(claims.connect(owner).submitClaims(validatorClaimsBRC, owner.address)).to.be.revertedWithCustomError(
        bridge,
        "NotBridge"
      );
    });
    it("Should revert if either source and destination chains are not registered", async function () {
      const { bridge, owner, validators, chain1, validatorsCardanoData, validatorClaimsBRC } = await loadFixture(
        deployBridgeFixture
      );
      await expect(bridge.connect(validators[0]).submitClaims(validatorClaimsBRC)).to.be.revertedWithCustomError(
        bridge,
        "ChainIsNotRegistered"
      );
      await bridge.connect(owner).registerChain(chain1, 10000, validatorsCardanoData);
      await expect(bridge.connect(validators[0]).submitClaims(validatorClaimsBRC)).to.be.revertedWithCustomError(
        bridge,
        "ChainIsNotRegistered"
      );
    });
    it("Claims SC setVoted should revert if not called by Bridge SC", async function () {
      const { bridge, claims, owner } = await loadFixture(deployBridgeFixture);
      await expect(
        claims
          .connect(owner)
          .setVoted(owner.address, "0x7465737400000000000000000000000000000000000000000000000000000000")
      ).to.be.revertedWithCustomError(bridge, "NotBridge");
    });
    it("Should skip if Bridging Request Claim is already confirmed", async function () {
      const { bridge, claimsHelper, owner, chain1, chain2, validators, validatorClaimsBRC, validatorsCardanoData } =
        await loadFixture(deployBridgeFixture);
      await bridge.connect(owner).registerChain(chain1, 10000, validatorsCardanoData);
      await bridge.connect(owner).registerChain(chain2, 10000, validatorsCardanoData);
      const abiCoder = new ethers.AbiCoder();
      const encodedPrefix = abiCoder.encode(["string"], ["BRC"]);
      const encoded = abiCoder.encode(
        ["bytes32", "tuple(uint64, string)[]", "uint256", "uint8", "uint8"],
        [
          validatorClaimsBRC.bridgingRequestClaims[0].observedTransactionHash,
          [
            [
              validatorClaimsBRC.bridgingRequestClaims[0].receivers[0].amount,
              validatorClaimsBRC.bridgingRequestClaims[0].receivers[0].destinationAddress,
            ],
          ],
          validatorClaimsBRC.bridgingRequestClaims[0].totalAmount,
          validatorClaimsBRC.bridgingRequestClaims[0].sourceChainId,
          validatorClaimsBRC.bridgingRequestClaims[0].destinationChainId,
        ]
      );
      const encoded40 =
        "0x00000000000000000000000000000000000000000000000000000000000000400000000000000000000000000000000000000000000000000000000000000080" +
        encodedPrefix.substring(66) +
        encoded.substring(2);
      const hash = ethers.keccak256(encoded40);
      await bridge.connect(validators[0]).submitClaims(validatorClaimsBRC);
      await bridge.connect(validators[1]).submitClaims(validatorClaimsBRC);
      await bridge.connect(validators[2]).submitClaims(validatorClaimsBRC);
      await bridge.connect(validators[3]).submitClaims(validatorClaimsBRC);
      expect(await claimsHelper.hasVoted(hash, validators[4].address)).to.be.false;
      await bridge.connect(validators[4]).submitClaims(validatorClaimsBRC);
      expect(await claimsHelper.hasVoted(hash, validators[4].address)).to.be.false;
    });
    it("Should skip if same validator submits the same Bridging Request Claim twice", async function () {
      const { bridge, claimsHelper, owner, chain1, chain2, validators, validatorClaimsBRC, validatorsCardanoData } =
        await loadFixture(deployBridgeFixture);
      await bridge.connect(owner).registerChain(chain1, 10000, validatorsCardanoData);
      await bridge.connect(owner).registerChain(chain2, 10000, validatorsCardanoData);
      const abiCoder = new ethers.AbiCoder();
      const encodedPrefix = abiCoder.encode(["string"], ["BRC"]);
      const encoded = abiCoder.encode(
        ["bytes32", "tuple(uint64, string)[]", "uint256", "uint256", "uint8", "uint8"],
        [
          validatorClaimsBRC.bridgingRequestClaims[0].observedTransactionHash,
          [
            [
              validatorClaimsBRC.bridgingRequestClaims[0].receivers[0].amount,
              validatorClaimsBRC.bridgingRequestClaims[0].receivers[0].destinationAddress,
            ],
          ],
          validatorClaimsBRC.bridgingRequestClaims[0].totalAmount,
          validatorClaimsBRC.bridgingRequestClaims[0].retryCounter,
          validatorClaimsBRC.bridgingRequestClaims[0].sourceChainId,
          validatorClaimsBRC.bridgingRequestClaims[0].destinationChainId,
        ]
      );
      const encoded40 =
        "0x00000000000000000000000000000000000000000000000000000000000000400000000000000000000000000000000000000000000000000000000000000080" +
        encodedPrefix.substring(66) +
        encoded.substring(2);
      const hash = ethers.keccak256(encoded40);
      await bridge.connect(validators[0]).submitClaims(validatorClaimsBRC);
      expect(await claimsHelper.numberOfVotes(hash)).to.equal(1);
      await bridge.connect(validators[0]).submitClaims(validatorClaimsBRC);
      expect(await claimsHelper.numberOfVotes(hash)).to.equal(1);
    });
    it("Should revert if Claims SC resetCurrentBatchBlock is not called by Bridge SC", async function () {
      const { bridge, claims, owner } = await loadFixture(deployBridgeFixture);
      await expect(claims.connect(owner).resetCurrentBatchBlock(1)).to.be.revertedWithCustomError(bridge, "NotBridge");
    });
    it("Should revert if Claims SC setChainRegistered is not called by Bridge SC", async function () {
      const { bridge, claims, owner } = await loadFixture(deployBridgeFixture);
      await expect(claims.connect(owner).setChainRegistered(1, 100)).to.be.revertedWithCustomError(bridge, "NotBridge");
    });
    it("Should revert if Claims SC setNextTimeoutBlock is not called by Bridge SC", async function () {
      const { bridge, claims, owner } = await loadFixture(deployBridgeFixture);
      await expect(claims.connect(owner).setNextTimeoutBlock(1, 100)).to.be.revertedWithCustomError(
        bridge,
        "NotBridge"
      );
    });
    it("Should skip Bridging Request Claim if there is not enough bridging tokens and emit NotEnoughFunds event", async function () {
      const {
        bridge,
        claims,
        claimsHelper,
        owner,
        chain1,
        chain2,
        validators,
        validatorClaimsBRC,
        validatorsCardanoData,
      } = await loadFixture(deployBridgeFixture);

      await bridge.connect(owner).registerChain(chain1, 1, validatorsCardanoData);
      await bridge.connect(owner).registerChain(chain2, 1, validatorsCardanoData);

      const abiCoder = new ethers.AbiCoder();
      const encodedPrefix = abiCoder.encode(["string"], ["BRC"]);
      const encoded = abiCoder.encode(
        ["bytes32", "tuple(uint64, string)[]", "uint256", "uint8", "uint8"],
        [
          validatorClaimsBRC.bridgingRequestClaims[0].observedTransactionHash,
          [
            [
              validatorClaimsBRC.bridgingRequestClaims[0].receivers[0].amount,
              validatorClaimsBRC.bridgingRequestClaims[0].receivers[0].destinationAddress,
            ],
          ],
          validatorClaimsBRC.bridgingRequestClaims[0].totalAmount,
          validatorClaimsBRC.bridgingRequestClaims[0].sourceChainId,
          validatorClaimsBRC.bridgingRequestClaims[0].destinationChainId,
        ]
      );

      const encoded40 =
        "0x00000000000000000000000000000000000000000000000000000000000000400000000000000000000000000000000000000000000000000000000000000080" +
        encodedPrefix.substring(66) +
        encoded.substring(2);

      const hash = ethers.keccak256(encoded40);

      await expect(bridge.connect(validators[0]).submitClaims(validatorClaimsBRC))
        .to.emit(claims, "NotEnoughFunds")
        .withArgs("BRC", 0, 1);

      expect(await claimsHelper.hasVoted(hash, validators[0].address)).to.be.false;
    });
  });

  describe("Submit new Batch Executed Claim", function () {
    it("Should revert if signature is not valid", async function () {
      const { bridge, owner, chain1, chain2, validators, validatorClaimsBRC, signedBatch, validatorsCardanoData } =
        await loadFixture(deployBridgeFixture);

      await bridge.connect(owner).registerChain(chain1, 1000, validatorsCardanoData);
      await bridge.connect(owner).registerChain(chain2, 1000, validatorsCardanoData);

      await bridge.connect(validators[0]).submitClaims(validatorClaimsBRC);
      await bridge.connect(validators[1]).submitClaims(validatorClaimsBRC);
      await bridge.connect(validators[2]).submitClaims(validatorClaimsBRC);
      await bridge.connect(validators[3]).submitClaims(validatorClaimsBRC);

      await setCode("0x0000000000000000000000000000000000002050", "0x60206000F3"); // should return false for precompile
      await expect(bridge.connect(validators[0]).submitSignedBatch(signedBatch)).to.be.revertedWithCustomError(
        bridge,
        "InvalidSignature"
      );
    });

    it("Should revert if chain is not registered", async function () {
      const { bridge, claimsHelper, validators, validatorClaimsBEC } = await loadFixture(deployBridgeFixture);

      await expect(bridge.connect(validators[0]).submitClaims(validatorClaimsBEC)).to.be.revertedWithCustomError(
        claimsHelper,
        "ChainIsNotRegistered"
      );
    });

    it("Should skip if same validator submits the same Batch Executed Claim twice", async function () {
      const { bridge, claimsHelper, owner, validators, chain2, validatorClaimsBEC, validatorsCardanoData } =
        await loadFixture(deployBridgeFixture);

      await bridge.connect(owner).registerChain(chain2, 100, validatorsCardanoData);

      await bridge.connect(validators[0]).submitClaims(validatorClaimsBEC);

      const abiCoder = new ethers.AbiCoder();
      const encodedPrefix = abiCoder.encode(["string"], ["BEC"]);
      const encoded = abiCoder.encode(
        ["bytes32", "uint64", "uint8"],
        [
          validatorClaimsBEC.batchExecutedClaims[0].observedTransactionHash,
          validatorClaimsBEC.batchExecutedClaims[0].batchNonceId,
          validatorClaimsBEC.batchExecutedClaims[0].chainId,
        ]
      );

      const encoded40 =
        "0x0000000000000000000000000000000000000000000000000000000000000080" +
        encoded.substring(2) +
        encodedPrefix.substring(66);

      const hash = ethers.keccak256(encoded40);

      await bridge.connect(validators[0]).submitClaims(validatorClaimsBEC);

      expect(await claimsHelper.numberOfVotes(hash)).to.equal(1);

      await bridge.connect(validators[0]).submitClaims(validatorClaimsBEC);

      expect(await claimsHelper.numberOfVotes(hash)).to.equal(1);
    });
  });

  describe("Submit new Batch Execution Failed Claims", function () {
    it("Should revert if chain is not registered", async function () {
      const { bridge, validators, validatorClaimsBEFC } = await loadFixture(deployBridgeFixture);

      await expect(bridge.connect(validators[0]).submitClaims(validatorClaimsBEFC)).to.be.revertedWithCustomError(
        bridge,
        "ChainIsNotRegistered"
      );
    });

    it("Should skip if Batch Execution Failed Claims is already confirmed", async function () {
      const { bridge, claimsHelper, owner, validators, chain2, validatorClaimsBEFC, validatorsCardanoData } =
        await loadFixture(deployBridgeFixture);

      await bridge.connect(owner).registerChain(chain2, 100, validatorsCardanoData);

      await bridge.connect(validators[0]).submitClaims(validatorClaimsBEFC);
      await bridge.connect(validators[1]).submitClaims(validatorClaimsBEFC);
      await bridge.connect(validators[2]).submitClaims(validatorClaimsBEFC);
      await bridge.connect(validators[3]).submitClaims(validatorClaimsBEFC);

      const abiCoder = new ethers.AbiCoder();
      const encodedPrefix = abiCoder.encode(["string"], ["BEFC"]);
      const encoded = abiCoder.encode(
        ["bytes32", "uint64", "uint8"],
        [
          validatorClaimsBEFC.batchExecutionFailedClaims[0].observedTransactionHash,
          validatorClaimsBEFC.batchExecutionFailedClaims[0].batchNonceId,
          validatorClaimsBEFC.batchExecutionFailedClaims[0].chainId,
        ]
      );

      const encoded40 =
        "0x0000000000000000000000000000000000000000000000000000000000000080" +
        encoded.substring(2) +
        encodedPrefix.substring(66);

      const hash = ethers.keccak256(encoded40);

      expect(await claimsHelper.hasVoted(hash, validators[4].address)).to.be.false;

      await bridge.connect(validators[4]).submitClaims(validatorClaimsBEFC);

      expect(await claimsHelper.hasVoted(hash, validators[4].address)).to.be.false;
    });

    it("Should skip if same validator submits the same Batch Execution Failed Claim twice", async function () {
      const { bridge, claimsHelper, owner, validators, chain2, validatorClaimsBEFC, validatorsCardanoData } =
        await loadFixture(deployBridgeFixture);

      await bridge.connect(owner).registerChain(chain2, 100, validatorsCardanoData);

      const abiCoder = new ethers.AbiCoder();
      const encodedPrefix = abiCoder.encode(["string"], ["BEFC"]);
      const encoded = abiCoder.encode(
        ["bytes32", "uint64", "uint8"],
        [
          validatorClaimsBEFC.batchExecutionFailedClaims[0].observedTransactionHash,
          validatorClaimsBEFC.batchExecutionFailedClaims[0].batchNonceId,
          validatorClaimsBEFC.batchExecutionFailedClaims[0].chainId,
        ]
      );

      const encoded40 =
        "0x0000000000000000000000000000000000000000000000000000000000000080" +
        encoded.substring(2) +
        encodedPrefix.substring(66);

      const hash = ethers.keccak256(encoded40);

      await bridge.connect(validators[0]).submitClaims(validatorClaimsBEFC);

      expect(await claimsHelper.numberOfVotes(hash)).to.equal(1);

      await bridge.connect(validators[0]).submitClaims(validatorClaimsBEFC);

      expect(await claimsHelper.numberOfVotes(hash)).to.equal(1);
    });
  });

  describe("Submit new Refund Request Claims", function () {
    it("Should revert if chain is not registered", async function () {
      const { bridge, validators, validatorClaimsRRC } = await loadFixture(deployBridgeFixture);

      await expect(bridge.connect(validators[0]).submitClaims(validatorClaimsRRC)).to.be.revertedWithCustomError(
        bridge,
        "ChainIsNotRegistered"
      );
    });

    it("Should skip if Refund Request Claims is already confirmed", async function () {
      const { bridge, claimsHelper, owner, validators, chain2, validatorClaimsRRC, validatorsCardanoData } =
        await loadFixture(deployBridgeFixture);

      await bridge.connect(owner).registerChain(chain2, 100, validatorsCardanoData);

      const abiCoder = new ethers.AbiCoder();
      const encodedPrefix = abiCoder.encode(["string"], ["RRC"]);
      const encoded = abiCoder.encode(
        ["bytes32", "bytes32", "bytes", "bytes", "uint64", "uint8", "string"],
        [
          validatorClaimsRRC.refundRequestClaims[0].observedTransactionHash,
          validatorClaimsRRC.refundRequestClaims[0].previousRefundTxHash,
          validatorClaimsRRC.refundRequestClaims[0].signature,
          validatorClaimsRRC.refundRequestClaims[0].rawTransaction,
          validatorClaimsRRC.refundRequestClaims[0].retryCounter,
          validatorClaimsRRC.refundRequestClaims[0].chainId,
          validatorClaimsRRC.refundRequestClaims[0].receiver,
        ]
      );

      const encoded40 =
        "0x00000000000000000000000000000000000000000000000000000000000000400000000000000000000000000000000000000000000000000000000000000080" +
        encodedPrefix.substring(66) +
        encoded.substring(2);

      const hash = ethers.keccak256(encoded40);

      await bridge.connect(validators[0]).submitClaims(validatorClaimsRRC);
      await bridge.connect(validators[1]).submitClaims(validatorClaimsRRC);
      await bridge.connect(validators[2]).submitClaims(validatorClaimsRRC);
      await bridge.connect(validators[3]).submitClaims(validatorClaimsRRC);

      expect(await claimsHelper.hasVoted(hash, validators[4].address)).to.be.false;

      await bridge.connect(validators[4]).submitClaims(validatorClaimsRRC);

      expect(await claimsHelper.hasVoted(hash, validators[4].address)).to.be.false;
    });

    it("Should skip if same validator submits the same Refund Request Claims twice", async function () {
      const { bridge, claimsHelper, owner, validators, chain2, validatorClaimsRRC, validatorsCardanoData } =
        await loadFixture(deployBridgeFixture);

      await bridge.connect(owner).registerChain(chain2, 100, validatorsCardanoData);

      const abiCoder = new ethers.AbiCoder();
      const encodedPrefix = abiCoder.encode(["string"], ["RRC"]);
      const encoded = abiCoder.encode(
        ["bytes32", "bytes32", "bytes", "bytes", "uint64", "uint8", "string"],
        [
          validatorClaimsRRC.refundRequestClaims[0].observedTransactionHash,
          validatorClaimsRRC.refundRequestClaims[0].previousRefundTxHash,
          validatorClaimsRRC.refundRequestClaims[0].signature,
          validatorClaimsRRC.refundRequestClaims[0].rawTransaction,
          validatorClaimsRRC.refundRequestClaims[0].retryCounter,
          validatorClaimsRRC.refundRequestClaims[0].chainId,
          validatorClaimsRRC.refundRequestClaims[0].receiver,
        ]
      );

      const encoded40 =
        "0x00000000000000000000000000000000000000000000000000000000000000400000000000000000000000000000000000000000000000000000000000000080" +
        encodedPrefix.substring(66) +
        encoded.substring(2);

      const hash = ethers.keccak256(encoded40);

      await bridge.connect(validators[0]).submitClaims(validatorClaimsRRC);

      expect(await claimsHelper.numberOfVotes(hash)).to.equal(1);

      await bridge.connect(validators[0]).submitClaims(validatorClaimsRRC);

      expect(await claimsHelper.numberOfVotes(hash)).to.equal(1);
    });
  });

  describe("Submit new Refund Executed Claim", function () {
    it("Should revert if chain is not registered", async function () {
      const { bridge, validators, validatorClaimsREC } = await loadFixture(deployBridgeFixture);

      await expect(bridge.connect(validators[0]).submitClaims(validatorClaimsREC)).to.be.revertedWithCustomError(
        bridge,
        "ChainIsNotRegistered"
      );
    });

    it("Should skip if Refund Executed Claim is already confirmed", async function () {
      const { bridge, claimsHelper, owner, validators, chain2, validatorClaimsREC, validatorsCardanoData } =
        await loadFixture(deployBridgeFixture);

      await bridge.connect(owner).registerChain(chain2, 100, validatorsCardanoData);

      const abiCoder = new ethers.AbiCoder();
      const encodedPrefix = abiCoder.encode(["string"], ["REC"]);
      const encoded = abiCoder.encode(
        ["bytes32", "bytes32", "uint8"],
        [
          validatorClaimsREC.refundExecutedClaims[0].observedTransactionHash,
          validatorClaimsREC.refundExecutedClaims[0].refundTxHash,
          validatorClaimsREC.refundExecutedClaims[0].chainId,
        ]
      );

      const encoded40 =
        "0x0000000000000000000000000000000000000000000000000000000000000080" +
        encoded.substring(2) +
        encodedPrefix.substring(66);

      const hash = ethers.keccak256(encoded40);

      await bridge.connect(validators[0]).submitClaims(validatorClaimsREC);
      await bridge.connect(validators[1]).submitClaims(validatorClaimsREC);
      await bridge.connect(validators[2]).submitClaims(validatorClaimsREC);
      await bridge.connect(validators[3]).submitClaims(validatorClaimsREC);

      expect(await claimsHelper.hasVoted(hash, validators[4].address)).to.be.false;

      await bridge.connect(validators[4]).submitClaims(validatorClaimsREC);

      expect(await claimsHelper.hasVoted(hash, validators[4].address)).to.be.false;
    });

    it("Should skip if same validator submits the same Refund Executed Claim twice", async function () {
      const { bridge, claimsHelper, owner, validators, chain2, validatorClaimsREC, validatorsCardanoData } =
        await loadFixture(deployBridgeFixture);

      await bridge.connect(owner).registerChain(chain2, 100, validatorsCardanoData);

      const abiCoder = new ethers.AbiCoder();
      const encodedPrefix = abiCoder.encode(["string"], ["REC"]);
      const encoded = abiCoder.encode(
        ["bytes32", "bytes32", "uint8"],
        [
          validatorClaimsREC.refundExecutedClaims[0].observedTransactionHash,
          validatorClaimsREC.refundExecutedClaims[0].refundTxHash,
          validatorClaimsREC.refundExecutedClaims[0].chainId,
        ]
      );

      const encoded40 =
        "0x0000000000000000000000000000000000000000000000000000000000000080" +
        encoded.substring(2) +
        encodedPrefix.substring(66);

      const hash = ethers.keccak256(encoded40);

      await bridge.connect(validators[0]).submitClaims(validatorClaimsREC);

      expect(await claimsHelper.numberOfVotes(hash)).to.equal(1);

      await bridge.connect(validators[0]).submitClaims(validatorClaimsREC);

      expect(await claimsHelper.numberOfVotes(hash)).to.equal(1);
    });
  });
  describe("Submit new Hot Wallet Increment Claim", function () {
    it("Should revert if chain is not registered", async function () {
      const { bridge, validators, validatorClaimsHWIC } = await loadFixture(deployBridgeFixture);

      await expect(bridge.connect(validators[0]).submitClaims(validatorClaimsHWIC)).to.be.revertedWithCustomError(
        bridge,
        "ChainIsNotRegistered"
      );
    });

    it("Should skip if Hot Wallet Increment Claim Claim is already confirmed", async function () {
      const { bridge, claimsHelper, owner, validators, chain1, validatorClaimsHWIC, validatorsCardanoData } =
        await loadFixture(deployBridgeFixture);

      await bridge.connect(owner).registerChain(chain1, 100, validatorsCardanoData);

      const abiCoder = new ethers.AbiCoder();
      const encodedPrefix = abiCoder.encode(["string"], ["HWIC"]);
      const encoded = abiCoder.encode(
        ["uint8", "uint256", "bool"],
        [
          validatorClaimsHWIC.hotWalletIncrementClaims[0].chainId,
          validatorClaimsHWIC.hotWalletIncrementClaims[0].amount,
          validatorClaimsHWIC.hotWalletIncrementClaims[0].isIncrement,
        ]
      );

      const encoded40 =
        "0x0000000000000000000000000000000000000000000000000000000000000080" +
        encoded.substring(2) +
        encodedPrefix.substring(66);

      const hash = ethers.keccak256(encoded40);

      await bridge.connect(validators[0]).submitClaims(validatorClaimsHWIC);
      await bridge.connect(validators[1]).submitClaims(validatorClaimsHWIC);
      await bridge.connect(validators[2]).submitClaims(validatorClaimsHWIC);
      await bridge.connect(validators[3]).submitClaims(validatorClaimsHWIC);

      expect(
        await claimsHelper.hasVoted(
          "0x4ec43138854a8260f51de42ae197fcd87f5d22a6ea8499e1c0b261e1e4ffa575",
          validators[4].address
        )
      ).to.be.false;

      await bridge.connect(validators[4]).submitClaims(validatorClaimsHWIC);

      expect(await claimsHelper.hasVoted(hash, validators[4].address)).to.be.false;
    });

    it("Should skip if same validator submits the same Hot Wallet Increment Claim twice", async function () {
      const { bridge, claimsHelper, owner, validators, chain1, validatorClaimsHWIC, validatorsCardanoData } =
        await loadFixture(deployBridgeFixture);

      await bridge.connect(owner).registerChain(chain1, 100, validatorsCardanoData);

      const abiCoder = new ethers.AbiCoder();
      const encodedPrefix = abiCoder.encode(["string"], ["HWIC"]);
      const encoded = abiCoder.encode(
        ["uint8", "uint256", "bool"],
        [
          validatorClaimsHWIC.hotWalletIncrementClaims[0].chainId,
          validatorClaimsHWIC.hotWalletIncrementClaims[0].amount,
          validatorClaimsHWIC.hotWalletIncrementClaims[0].isIncrement,
        ]
      );

      const encoded40 =
        "0x0000000000000000000000000000000000000000000000000000000000000080" +
        encoded.substring(2) +
        encodedPrefix.substring(66);

      const hash = ethers.keccak256(encoded40);

      await bridge.connect(validators[0]).submitClaims(validatorClaimsHWIC);

      expect(await claimsHelper.numberOfVotes(hash)).to.equal(1);

      await bridge.connect(validators[0]).submitClaims(validatorClaimsHWIC);

      expect(await claimsHelper.numberOfVotes(hash)).to.equal(1);
    });
    it("Should NOT increment totalQuantity if there is still no consensus on Hot Wallet Increment Claim", async function () {
      const { bridge, claims, owner, validators, chain1, validatorClaimsHWIC, validatorsCardanoData } =
        await loadFixture(deployBridgeFixture);

      await bridge.connect(owner).registerChain(chain1, 100, validatorsCardanoData);

      expect(await claims.chainTokenQuantity(validatorClaimsHWIC.hotWalletIncrementClaims[0].chainId)).to.equal(100);

      await bridge.connect(validators[0]).submitClaims(validatorClaimsHWIC);
      await bridge.connect(validators[1]).submitClaims(validatorClaimsHWIC);
      await bridge.connect(validators[2]).submitClaims(validatorClaimsHWIC);

      expect(await claims.chainTokenQuantity(validatorClaimsHWIC.hotWalletIncrementClaims[0].chainId)).to.equal(100);
    });
    it("Should increment totalQuantity if there is consensus on Hot Wallet Increment Claim", async function () {
      const { bridge, claims, owner, validators, chain1, validatorClaimsHWIC, validatorsCardanoData } =
        await loadFixture(deployBridgeFixture);

      await bridge.connect(owner).registerChain(chain1, 100, validatorsCardanoData);

      expect(await claims.chainTokenQuantity(validatorClaimsHWIC.hotWalletIncrementClaims[0].chainId)).to.equal(100);

      await bridge.connect(validators[0]).submitClaims(validatorClaimsHWIC);
      await bridge.connect(validators[1]).submitClaims(validatorClaimsHWIC);
      await bridge.connect(validators[2]).submitClaims(validatorClaimsHWIC);
      await bridge.connect(validators[3]).submitClaims(validatorClaimsHWIC);

      expect(await claims.chainTokenQuantity(validatorClaimsHWIC.hotWalletIncrementClaims[0].chainId)).to.equal(
        100 + validatorClaimsHWIC.hotWalletIncrementClaims[0].amount
      );
    });
    it("Should decrease totalQuantity if there is consensus on Hot Wallet Increment Claim", async function () {
      const { bridge, claims, owner, validators, chain1, validatorClaimsHWIC, validatorsCardanoData } =
        await loadFixture(deployBridgeFixture);

      await bridge.connect(owner).registerChain(chain1, 100, validatorsCardanoData);

      validatorClaimsHWIC.hotWalletIncrementClaims[0].isIncrement = false;

      expect(await claims.chainTokenQuantity(validatorClaimsHWIC.hotWalletIncrementClaims[0].chainId)).to.equal(100);

      await bridge.connect(validators[0]).submitClaims(validatorClaimsHWIC);
      await bridge.connect(validators[1]).submitClaims(validatorClaimsHWIC);
      await bridge.connect(validators[2]).submitClaims(validatorClaimsHWIC);
      await bridge.connect(validators[3]).submitClaims(validatorClaimsHWIC);

      expect(await claims.chainTokenQuantity(validatorClaimsHWIC.hotWalletIncrementClaims[0].chainId)).to.equal(
        100 - validatorClaimsHWIC.hotWalletIncrementClaims[0].amount
      );
    });
    it("Should emit InsufficientFunds if there is consensus on Hot Wallet Increment Claim but decrease is higher than available amount", async function () {
      const { bridge, claims, owner, validators, chain1, validatorClaimsHWIC, validatorsCardanoData } =
        await loadFixture(deployBridgeFixture);

      await bridge.connect(owner).registerChain(chain1, 100, validatorsCardanoData);

      validatorClaimsHWIC.hotWalletIncrementClaims[0].isIncrement = false;
      validatorClaimsHWIC.hotWalletIncrementClaims[0].amount = 200;

      expect(await claims.chainTokenQuantity(validatorClaimsHWIC.hotWalletIncrementClaims[0].chainId)).to.equal(100);

      await bridge.connect(validators[0]).submitClaims(validatorClaimsHWIC);
      await bridge.connect(validators[1]).submitClaims(validatorClaimsHWIC);
      await bridge.connect(validators[2]).submitClaims(validatorClaimsHWIC);

      await expect(bridge.connect(validators[3]).submitClaims(validatorClaimsHWIC))
        .to.emit(claims, "InsufficientFunds")
<<<<<<< HEAD
        .withArgs(1, 200);
=======
        .withArgs(100, 200);
>>>>>>> 1bb6991f
    });
  });
});<|MERGE_RESOLUTION|>--- conflicted
+++ resolved
@@ -628,11 +628,7 @@
 
       await expect(bridge.connect(validators[3]).submitClaims(validatorClaimsHWIC))
         .to.emit(claims, "InsufficientFunds")
-<<<<<<< HEAD
-        .withArgs(1, 200);
-=======
         .withArgs(100, 200);
->>>>>>> 1bb6991f
     });
   });
 });