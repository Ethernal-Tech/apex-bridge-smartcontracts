--- conflicted
+++ resolved
@@ -140,11 +140,7 @@
 
       const currentBlock1 = await ethers.provider.getBlockNumber();
 
-<<<<<<< HEAD
       expect(currentBlock1).to.equal(43);
-=======
-      expect(currentBlock1).to.equal(36);
->>>>>>> aa2016cb
 
       await bridge.connect(validators[0]).submitClaims(validatorClaimsBRC);
       await bridge.connect(validators[1]).submitClaims(validatorClaimsBRC);
@@ -157,11 +153,7 @@
       await bridge.connect(validators[3]).submitClaims(validatorClaimsBRC);
 
       currentBlock = await ethers.provider.getBlockNumber();
-<<<<<<< HEAD
       expect(currentBlock).to.equal(47);
-=======
-      expect(currentBlock).to.equal(40);
->>>>>>> aa2016cb
 
       expect(await claims.nextTimeoutBlock(validatorClaimsBRC.bridgingRequestClaims[0].destinationChainId)).to.equal(
         currentBlock + Number(timeoutBlocksNumber)
