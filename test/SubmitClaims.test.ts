--- conflicted
+++ resolved
@@ -18,14 +18,8 @@
       const { bridge, claims, owner, chain1, chain2, validators, validatorClaimsBRC, validatorAddressChainData } =
         await loadFixture(deployBridgeFixture);
 
-<<<<<<< HEAD
-      await bridge.connect(owner).registerChain(chain1, 10000, 10000, validatorsCardanoData);
-      await bridge.connect(owner).registerChain(chain2, 10000, 10000, validatorsCardanoData);
-
-=======
-      await bridge.connect(owner).registerChain(chain1, 10000, validatorAddressChainData);
-      await bridge.connect(owner).registerChain(chain2, 10000, validatorAddressChainData);
->>>>>>> 37da95b5
+      await bridge.connect(owner).registerChain(chain1, 10000, 10000, validatorAddressChainData);
+      await bridge.connect(owner).registerChain(chain2, 10000, 10000, validatorAddressChainData);
       await bridge.connect(validators[0]).submitClaims(validatorClaimsBRC);
       await bridge.connect(validators[1]).submitClaims(validatorClaimsBRC);
       await bridge.connect(validators[2]).submitClaims(validatorClaimsBRC);
@@ -45,14 +39,8 @@
       const { bridge, claims, owner, chain1, chain2, validators, validatorClaimsBRC, validatorAddressChainData } =
         await loadFixture(deployBridgeFixture);
 
-<<<<<<< HEAD
-      await bridge.connect(owner).registerChain(chain1, 10000, 10000, validatorsCardanoData);
-      await bridge.connect(owner).registerChain(chain2, 10000, 10000, validatorsCardanoData);
-
-=======
-      await bridge.connect(owner).registerChain(chain1, 10000, validatorAddressChainData);
-      await bridge.connect(owner).registerChain(chain2, 10000, validatorAddressChainData);
->>>>>>> 37da95b5
+      await bridge.connect(owner).registerChain(chain1, 10000, 10000, validatorAddressChainData);
+      await bridge.connect(owner).registerChain(chain2, 10000, 10000, validatorAddressChainData);
       await bridge.connect(validators[0]).submitClaims(validatorClaimsBRC);
       await bridge.connect(validators[1]).submitClaims(validatorClaimsBRC);
       await bridge.connect(validators[2]).submitClaims(validatorClaimsBRC);
@@ -84,14 +72,8 @@
       const { bridge, claimsHelper, owner, chain1, chain2, validators, validatorClaimsBRC, validatorAddressChainData } =
         await loadFixture(deployBridgeFixture);
 
-<<<<<<< HEAD
-      await bridge.connect(owner).registerChain(chain1, 10000, 10000, validatorsCardanoData);
-      await bridge.connect(owner).registerChain(chain2, 10000, 10000, validatorsCardanoData);
-
-=======
-      await bridge.connect(owner).registerChain(chain1, 10000, validatorAddressChainData);
-      await bridge.connect(owner).registerChain(chain2, 10000, validatorAddressChainData);
->>>>>>> 37da95b5
+      await bridge.connect(owner).registerChain(chain1, 10000, 10000, validatorAddressChainData);
+      await bridge.connect(owner).registerChain(chain2, 10000, 10000, validatorAddressChainData);
       const abiCoder = new ethers.AbiCoder();
       const encodedPrefix = abiCoder.encode(["string"], ["BRC"]);
       const encoded = abiCoder.encode(
@@ -154,14 +136,8 @@
       const { bridge, claims, owner, chain1, chain2, validators, validatorClaimsBRC, validatorAddressChainData } =
         await loadFixture(deployBridgeFixture);
 
-<<<<<<< HEAD
-      await bridge.connect(owner).registerChain(chain1, 10000, 10000, validatorsCardanoData);
-      await bridge.connect(owner).registerChain(chain2, 10000, 10000, validatorsCardanoData);
-
-=======
-      await bridge.connect(owner).registerChain(chain1, 10000, validatorAddressChainData);
-      await bridge.connect(owner).registerChain(chain2, 10000, validatorAddressChainData);
->>>>>>> 37da95b5
+      await bridge.connect(owner).registerChain(chain1, 10000, 10000, validatorAddressChainData);
+      await bridge.connect(owner).registerChain(chain2, 10000, 10000, validatorAddressChainData);
       const currentBlock = await ethers.provider.getBlockNumber();
 
       // wait for next timeout
@@ -188,14 +164,8 @@
       const { bridge, claims, owner, chain1, chain2, validators, validatorClaimsBRC, validatorAddressChainData } =
         await loadFixture(deployBridgeFixture);
 
-<<<<<<< HEAD
-      await bridge.connect(owner).registerChain(chain1, 1000, 1000, validatorsCardanoData);
-      await bridge.connect(owner).registerChain(chain2, 1000, 1000, validatorsCardanoData);
-
-=======
-      await bridge.connect(owner).registerChain(chain1, 1000, validatorAddressChainData);
-      await bridge.connect(owner).registerChain(chain2, 1000, validatorAddressChainData);
->>>>>>> 37da95b5
+      await bridge.connect(owner).registerChain(chain1, 1000, 1000, validatorAddressChainData);
+      await bridge.connect(owner).registerChain(chain2, 1000, 1000, validatorAddressChainData);
       expect(await claims.chainTokenQuantity(validatorClaimsBRC.bridgingRequestClaims[0].sourceChainId)).to.equal(1000);
       expect(
         await claims.chainWrappedTokenQuantity(validatorClaimsBRC.bridgingRequestClaims[0].sourceChainId)
@@ -213,11 +183,19 @@
     });
 
     it("Should add requred amount of wrapped tokens on source chain when Bridging Request Claim is confirmed and it is NOT a retry", async function () {
-      const { bridge, claims, owner, chain1, chain2, validators, validatorClaimsBRCWrapped, validatorsCardanoData } =
-        await loadFixture(deployBridgeFixture);
-
-      await bridge.connect(owner).registerChain(chain1, 1000, 1000, validatorsCardanoData);
-      await bridge.connect(owner).registerChain(chain2, 1000, 1000, validatorsCardanoData);
+      const {
+        bridge,
+        claims,
+        owner,
+        chain1,
+        chain2,
+        validators,
+        validatorClaimsBRCWrapped,
+        validatorAddressChainData,
+      } = await loadFixture(deployBridgeFixture);
+
+      await bridge.connect(owner).registerChain(chain1, 1000, 1000, validatorAddressChainData);
+      await bridge.connect(owner).registerChain(chain2, 1000, 1000, validatorAddressChainData);
 
       expect(
         await claims.chainTokenQuantity(validatorClaimsBRCWrapped.bridgingRequestClaims[0].sourceChainId)
@@ -243,14 +221,8 @@
       const { bridge, claims, owner, chain1, chain2, validators, validatorClaimsBRC, validatorAddressChainData } =
         await loadFixture(deployBridgeFixture);
 
-<<<<<<< HEAD
-      await bridge.connect(owner).registerChain(chain1, 1000, 1000, validatorsCardanoData);
-      await bridge.connect(owner).registerChain(chain2, 1000, 1000, validatorsCardanoData);
-
-=======
-      await bridge.connect(owner).registerChain(chain1, 1000, validatorAddressChainData);
-      await bridge.connect(owner).registerChain(chain2, 1000, validatorAddressChainData);
->>>>>>> 37da95b5
+      await bridge.connect(owner).registerChain(chain1, 1000, 1000, validatorAddressChainData);
+      await bridge.connect(owner).registerChain(chain2, 1000, 1000, validatorAddressChainData);
       expect(await claims.chainTokenQuantity(validatorClaimsBRC.bridgingRequestClaims[0].sourceChainId)).to.equal(1000);
 
       validatorClaimsBRC.bridgingRequestClaims[0].retryCounter = 1;
@@ -269,14 +241,8 @@
       const { bridge, claims, owner, chain1, chain2, validators, validatorClaimsBRC, validatorAddressChainData } =
         await loadFixture(deployBridgeFixture);
 
-<<<<<<< HEAD
-      await bridge.connect(owner).registerChain(chain1, 1000, 1000, validatorsCardanoData);
-      await bridge.connect(owner).registerChain(chain2, 1000, 1000, validatorsCardanoData);
-
-=======
-      await bridge.connect(owner).registerChain(chain1, 1000, validatorAddressChainData);
-      await bridge.connect(owner).registerChain(chain2, 1000, validatorAddressChainData);
->>>>>>> 37da95b5
+      await bridge.connect(owner).registerChain(chain1, 1000, 1000, validatorAddressChainData);
+      await bridge.connect(owner).registerChain(chain2, 1000, 1000, validatorAddressChainData);
       expect(await claims.chainTokenQuantity(validatorClaimsBRC.bridgingRequestClaims[0].sourceChainId)).to.equal(1000);
 
       await bridge.connect(validators[0]).submitClaims(validatorClaimsBRC);
@@ -304,14 +270,8 @@
         validatorAddressChainData,
       } = await loadFixture(deployBridgeFixture);
 
-<<<<<<< HEAD
-      await bridge.connect(owner).registerChain(chain1, 1000, 1000, validatorsCardanoData);
-      await bridge.connect(owner).registerChain(chain2, 1000, 1000, validatorsCardanoData);
-
-=======
-      await bridge.connect(owner).registerChain(chain1, 1000, validatorAddressChainData);
-      await bridge.connect(owner).registerChain(chain2, 1000, validatorAddressChainData);
->>>>>>> 37da95b5
+      await bridge.connect(owner).registerChain(chain1, 1000, 1000, validatorAddressChainData);
+      await bridge.connect(owner).registerChain(chain2, 1000, 1000, validatorAddressChainData);
       const _destinationChain = validatorClaimsBRC.bridgingRequestClaims[0].destinationChainId;
 
       await bridge.connect(validators[0]).submitClaims(validatorClaimsBRC);
@@ -357,8 +317,8 @@
         validatorAddressChainData,
       } = await loadFixture(deployBridgeFixture);
 
-      await bridge.connect(owner).registerChain(chain1, 10000, validatorAddressChainData);
-      await bridge.connect(owner).registerChain(chain2, 10000, validatorAddressChainData);
+      await bridge.connect(owner).registerChain(chain1, 10000, 10000, validatorAddressChainData);
+      await bridge.connect(owner).registerChain(chain2, 10000, 10000, validatorAddressChainData);
       const _destinationChain = validatorClaimsBRC.bridgingRequestClaims[0].destinationChainId;
 
       await bridge.connect(validators[0]).submitClaims(validatorClaimsBRC);
@@ -366,10 +326,6 @@
       await bridge.connect(validators[2]).submitClaims(validatorClaimsBRC);
       await bridge.connect(validators[3]).submitClaims(validatorClaimsBRC);
 
-<<<<<<< HEAD
-      await bridge.connect(owner).registerChain(chain1, 10000, 10000, validatorsCardanoData);
-      await bridge.connect(owner).registerChain(chain2, 10000, 10000, validatorsCardanoData);
-=======
       //every await in this describe is one block, so we need to wait 2 blocks to timeout (current timeout is 5 blocks)
       await ethers.provider.send("evm_mine");
       await ethers.provider.send("evm_mine");
@@ -383,7 +339,6 @@
       await bridge.connect(validators[1]).submitSignedBatch(signedBatch);
       await bridge.connect(validators[2]).submitSignedBatch(signedBatch);
       await bridge.connect(validators[3]).submitSignedBatch(signedBatch);
->>>>>>> 37da95b5
 
       const abiCoder = new ethers.AbiCoder();
       const encodedPrefix = abiCoder.encode(["string"], ["BEC"]);
@@ -435,8 +390,8 @@
         validatorAddressChainData,
       } = await loadFixture(deployBridgeFixture);
 
-      await bridge.connect(owner).registerChain(chain1, 10000, validatorAddressChainData);
-      await bridge.connect(owner).registerChain(chain2, 10000, validatorAddressChainData);
+      await bridge.connect(owner).registerChain(chain1, 10000, 10000, validatorAddressChainData);
+      await bridge.connect(owner).registerChain(chain2, 10000, 10000, validatorAddressChainData);
       const _destinationChain = validatorClaimsBRC.bridgingRequestClaims[0].destinationChainId;
 
       await bridge.connect(validators[0]).submitClaims(validatorClaimsBRC);
@@ -530,14 +485,8 @@
         validatorAddressChainData,
       } = await loadFixture(deployBridgeFixture);
 
-<<<<<<< HEAD
-      await bridge.connect(owner).registerChain(chain1, 100, 100, validatorsCardanoData);
-      await bridge.connect(owner).registerChain(chain2, 100, 100, validatorsCardanoData);
-
-=======
-      await bridge.connect(owner).registerChain(chain1, 100, validatorAddressChainData);
-      await bridge.connect(owner).registerChain(chain2, 100, validatorAddressChainData);
->>>>>>> 37da95b5
+      await bridge.connect(owner).registerChain(chain1, 100, 100, validatorAddressChainData);
+      await bridge.connect(owner).registerChain(chain2, 100, 100, validatorAddressChainData);
       await bridge.connect(validators[0]).submitClaims(validatorClaimsBRC);
       await bridge.connect(validators[1]).submitClaims(validatorClaimsBRC);
       await bridge.connect(validators[2]).submitClaims(validatorClaimsBRC);
@@ -584,14 +533,8 @@
         validatorAddressChainData,
       } = await loadFixture(deployBridgeFixture);
 
-<<<<<<< HEAD
-      await bridge.connect(owner).registerChain(chain1, 1000, 1000, validatorsCardanoData);
-      await bridge.connect(owner).registerChain(chain2, 1000, 1000, validatorsCardanoData);
-
-=======
-      await bridge.connect(owner).registerChain(chain1, 1000, validatorAddressChainData);
-      await bridge.connect(owner).registerChain(chain2, 1000, validatorAddressChainData);
->>>>>>> 37da95b5
+      await bridge.connect(owner).registerChain(chain1, 1000, 1000, validatorAddressChainData);
+      await bridge.connect(owner).registerChain(chain2, 1000, 1000, validatorAddressChainData);
       const _destinationChain = validatorClaimsBRC.bridgingRequestClaims[0].destinationChainId;
 
       await bridge.connect(validators[0]).submitClaims(validatorClaimsBRC);
@@ -628,14 +571,8 @@
         validatorAddressChainData,
       } = await loadFixture(deployBridgeFixture);
 
-<<<<<<< HEAD
-      await bridge.connect(owner).registerChain(chain1, 1000, 1000, validatorsCardanoData);
-      await bridge.connect(owner).registerChain(chain2, 1000, 1000, validatorsCardanoData);
-
-=======
-      await bridge.connect(owner).registerChain(chain1, 1000, validatorAddressChainData);
-      await bridge.connect(owner).registerChain(chain2, 1000, validatorAddressChainData);
->>>>>>> 37da95b5
+      await bridge.connect(owner).registerChain(chain1, 1000, 1000, validatorAddressChainData);
+      await bridge.connect(owner).registerChain(chain2, 1000, 1000, validatorAddressChainData);
       const _destinationChain = validatorClaimsBRC.bridgingRequestClaims[0].destinationChainId;
 
       await bridge.connect(validators[0]).submitClaims(validatorClaimsBRC);
@@ -676,14 +613,8 @@
         validatorAddressChainData,
       } = await loadFixture(deployBridgeFixture);
 
-<<<<<<< HEAD
-      await bridge.connect(owner).registerChain(chain1, 1000, 1000, validatorsCardanoData);
-      await bridge.connect(owner).registerChain(chain2, 1000, 1000, validatorsCardanoData);
-
-=======
-      await bridge.connect(owner).registerChain(chain1, 1000, validatorAddressChainData);
-      await bridge.connect(owner).registerChain(chain2, 1000, validatorAddressChainData);
->>>>>>> 37da95b5
+      await bridge.connect(owner).registerChain(chain1, 1000, 1000, validatorAddressChainData);
+      await bridge.connect(owner).registerChain(chain2, 1000, 1000, validatorAddressChainData);
       const _destinationChain = validatorClaimsBRC.bridgingRequestClaims[0].destinationChainId;
 
       await bridge.connect(validators[0]).submitClaims(validatorClaimsBRC);
@@ -723,8 +654,8 @@
         validatorAddressChainData,
       } = await loadFixture(deployBridgeFixture);
 
-      await bridge.connect(owner).registerChain(chain1, 10000, validatorAddressChainData);
-      await bridge.connect(owner).registerChain(chain2, 10000, validatorAddressChainData);
+      await bridge.connect(owner).registerChain(chain1, 10000, 10000, validatorAddressChainData);
+      await bridge.connect(owner).registerChain(chain2, 10000, 10000, validatorAddressChainData);
       const _destinationChain = validatorClaimsBRC.bridgingRequestClaims[0].destinationChainId;
 
       await bridge.connect(validators[0]).submitClaims(validatorClaimsBRC);
@@ -736,10 +667,6 @@
       await ethers.provider.send("evm_mine");
       await ethers.provider.send("evm_mine");
 
-<<<<<<< HEAD
-      await bridge.connect(owner).registerChain(chain1, 10000, 10000, validatorsCardanoData);
-      await bridge.connect(owner).registerChain(chain2, 10000, 10000, validatorsCardanoData);
-=======
       const confirmedTxs = await bridge.connect(validators[0]).getConfirmedTransactions(_destinationChain);
       expect(confirmedTxs.length).to.equal(1);
 
@@ -749,7 +676,6 @@
       await bridge.connect(validators[1]).submitSignedBatch(signedBatch);
       await bridge.connect(validators[2]).submitSignedBatch(signedBatch);
       await bridge.connect(validators[3]).submitSignedBatch(signedBatch);
->>>>>>> 37da95b5
 
       const abiCoder = new ethers.AbiCoder();
       const encodedPrefix = abiCoder.encode(["string"], ["BEFC"]);
@@ -801,14 +727,8 @@
         validatorAddressChainData,
       } = await loadFixture(deployBridgeFixture);
 
-<<<<<<< HEAD
-      await bridge.connect(owner).registerChain(chain1, 1000, 1000, validatorsCardanoData);
-      await bridge.connect(owner).registerChain(chain2, 1000, 1000, validatorsCardanoData);
-
-=======
-      await bridge.connect(owner).registerChain(chain1, 1000, validatorAddressChainData);
-      await bridge.connect(owner).registerChain(chain2, 1000, validatorAddressChainData);
->>>>>>> 37da95b5
+      await bridge.connect(owner).registerChain(chain1, 1000, 1000, validatorAddressChainData);
+      await bridge.connect(owner).registerChain(chain2, 1000, 1000, validatorAddressChainData);
       const _destinationChain = validatorClaimsBRC.bridgingRequestClaims[0].destinationChainId;
 
       await bridge.connect(validators[0]).submitClaims(validatorClaimsBRC);
@@ -845,14 +765,8 @@
         validatorAddressChainData,
       } = await loadFixture(deployBridgeFixture);
 
-<<<<<<< HEAD
-      await bridge.connect(owner).registerChain(chain1, 1000, 1000, validatorsCardanoData);
-      await bridge.connect(owner).registerChain(chain2, 1000, 1000, validatorsCardanoData);
-
-=======
-      await bridge.connect(owner).registerChain(chain1, 1000, validatorAddressChainData);
-      await bridge.connect(owner).registerChain(chain2, 1000, validatorAddressChainData);
->>>>>>> 37da95b5
+      await bridge.connect(owner).registerChain(chain1, 1000, 1000, validatorAddressChainData);
+      await bridge.connect(owner).registerChain(chain2, 1000, 1000, validatorAddressChainData);
       const _destinationChain = validatorClaimsBRC.bridgingRequestClaims[0].destinationChainId;
 
       await bridge.connect(validators[0]).submitClaims(validatorClaimsBRC);
@@ -893,14 +807,8 @@
         validatorAddressChainData,
       } = await loadFixture(deployBridgeFixture);
 
-<<<<<<< HEAD
-      await bridge.connect(owner).registerChain(chain1, 1000, 1000, validatorsCardanoData);
-      await bridge.connect(owner).registerChain(chain2, 1000, 1000, validatorsCardanoData);
-
-=======
-      await bridge.connect(owner).registerChain(chain1, 1000, validatorAddressChainData);
-      await bridge.connect(owner).registerChain(chain2, 1000, validatorAddressChainData);
->>>>>>> 37da95b5
+      await bridge.connect(owner).registerChain(chain1, 1000, 1000, validatorAddressChainData);
+      await bridge.connect(owner).registerChain(chain2, 1000, 1000, validatorAddressChainData);
       const _destinationChain = validatorClaimsBRC.bridgingRequestClaims[0].destinationChainId;
 
       await bridge.connect(validators[0]).submitClaims(validatorClaimsBRC);
@@ -938,14 +846,8 @@
         validatorAddressChainData,
       } = await loadFixture(deployBridgeFixture);
 
-<<<<<<< HEAD
-      await bridge.connect(owner).registerChain(chain1, 1000, 1000, validatorsCardanoData);
-      await bridge.connect(owner).registerChain(chain2, 1000, 1000, validatorsCardanoData);
-
-=======
-      await bridge.connect(owner).registerChain(chain1, 1000, validatorAddressChainData);
-      await bridge.connect(owner).registerChain(chain2, 1000, validatorAddressChainData);
->>>>>>> 37da95b5
+      await bridge.connect(owner).registerChain(chain1, 1000, 1000, validatorAddressChainData);
+      await bridge.connect(owner).registerChain(chain2, 1000, 1000, validatorAddressChainData);
       const _destinationChain = validatorClaimsBRC.bridgingRequestClaims[0].destinationChainId;
 
       await bridge.connect(validators[0]).submitClaims(validatorClaimsBRC);
@@ -981,14 +883,8 @@
         validatorAddressChainData,
       } = await loadFixture(deployBridgeFixture);
 
-<<<<<<< HEAD
-      await bridge.connect(owner).registerChain(chain1, 1000, 1000, validatorsCardanoData);
-      await bridge.connect(owner).registerChain(chain2, 1000, 1000, validatorsCardanoData);
-
-=======
-      await bridge.connect(owner).registerChain(chain1, 1000, validatorAddressChainData);
-      await bridge.connect(owner).registerChain(chain2, 1000, validatorAddressChainData);
->>>>>>> 37da95b5
+      await bridge.connect(owner).registerChain(chain1, 1000, 1000, validatorAddressChainData);
+      await bridge.connect(owner).registerChain(chain2, 1000, 1000, validatorAddressChainData);
       const chain2TokenQuantityStart = await claims.chainTokenQuantity(
         validatorClaimsBRC.bridgingRequestClaims[0].destinationChainId
       );
@@ -1045,12 +941,7 @@
       const { bridge, claimsHelper, owner, chain2, validators, validatorClaimsRRC, validatorAddressChainData } =
         await loadFixture(deployBridgeFixture);
 
-<<<<<<< HEAD
-      await bridge.connect(owner).registerChain(chain2, 100, 100, validatorsCardanoData);
-
-=======
-      await bridge.connect(owner).registerChain(chain2, 100, validatorAddressChainData);
->>>>>>> 37da95b5
+      await bridge.connect(owner).registerChain(chain2, 100, 100, validatorAddressChainData);
       const abiCoder = new ethers.AbiCoder();
       const encodedPrefix = abiCoder.encode(["string"], ["RRC"]);
       const encoded = abiCoder.encode(
@@ -1095,12 +986,6 @@
     });
 
     it("Should store new confirmedTransactions when Refund Request Claim is confirmed", async function () {
-<<<<<<< HEAD
-      const { bridge, claims, owner, validators, chain2, validatorClaimsBRC, validatorClaimsRRC, validatorsCardanoData } =
-      await loadFixture(deployBridgeFixture);
-
-      await bridge.connect(owner).registerChain(chain2, 100, 100, validatorsCardanoData);
-=======
       const {
         bridge,
         claims,
@@ -1111,9 +996,8 @@
         validatorClaimsRRC,
         validatorAddressChainData,
       } = await loadFixture(deployBridgeFixture);
->>>>>>> 37da95b5
-
-      await bridge.connect(owner).registerChain(chain2, 100, validatorAddressChainData);
+
+      await bridge.connect(owner).registerChain(chain2, 100, 100, validatorAddressChainData);
       await bridge.connect(validators[0]).submitClaims(validatorClaimsRRC);
       await bridge.connect(validators[1]).submitClaims(validatorClaimsRRC);
       await bridge.connect(validators[2]).submitClaims(validatorClaimsRRC);
@@ -1139,12 +1023,7 @@
       const { bridge, claims, owner, validators, chain2, validatorClaimsRRC, validatorAddressChainData } =
         await loadFixture(deployBridgeFixture);
 
-<<<<<<< HEAD
-      await bridge.connect(owner).registerChain(chain2, 100, 100, validatorsCardanoData);
-
-=======
-      await bridge.connect(owner).registerChain(chain2, 100, validatorAddressChainData);
->>>>>>> 37da95b5
+      await bridge.connect(owner).registerChain(chain2, 100, 100, validatorAddressChainData);
       await bridge.connect(validators[0]).submitClaims(validatorClaimsRRC);
       await bridge.connect(validators[1]).submitClaims(validatorClaimsRRC);
       await bridge.connect(validators[2]).submitClaims(validatorClaimsRRC);
@@ -1163,12 +1042,7 @@
 
       validatorClaimsRRC.refundRequestClaims[0].shouldDecrementHotWallet = true;
 
-<<<<<<< HEAD
-      await bridge.connect(owner).registerChain(chain2, 1000, 1000, validatorsCardanoData);
-
-=======
-      await bridge.connect(owner).registerChain(chain2, 1000, validatorAddressChainData);
->>>>>>> 37da95b5
+      await bridge.connect(owner).registerChain(chain2, 1000, 1000, validatorAddressChainData);
       await bridge.connect(validators[0]).submitClaims(validatorClaimsRRC);
       await bridge.connect(validators[1]).submitClaims(validatorClaimsRRC);
       await bridge.connect(validators[2]).submitClaims(validatorClaimsRRC);
@@ -1184,7 +1058,7 @@
       );
       validatorClaimsRRC.refundRequestClaims[0].shouldDecrementHotWallet = false;
     });
-    
+
     it("Should not decrease Hot Wallet status when Refund Request Claims has shouldDecrementHotWallet set to true and it is NOT 0 retry", async function () {
       const { bridge, claims, owner, validators, chain2, validatorClaimsRRC, validatorAddressChainData } =
         await loadFixture(deployBridgeFixture);
@@ -1192,12 +1066,7 @@
       validatorClaimsRRC.refundRequestClaims[0].shouldDecrementHotWallet = true;
       validatorClaimsRRC.refundRequestClaims[0].retryCounter = 1;
 
-<<<<<<< HEAD
-      await bridge.connect(owner).registerChain(chain2, 1000, 1000, validatorsCardanoData);
-
-=======
-      await bridge.connect(owner).registerChain(chain2, 1000, validatorAddressChainData);
->>>>>>> 37da95b5
+      await bridge.connect(owner).registerChain(chain2, 1000, 1000, validatorAddressChainData);
       await bridge.connect(validators[0]).submitClaims(validatorClaimsRRC);
       await bridge.connect(validators[1]).submitClaims(validatorClaimsRRC);
       await bridge.connect(validators[2]).submitClaims(validatorClaimsRRC);
@@ -1229,14 +1098,8 @@
         validatorAddressChainData,
       } = await loadFixture(deployBridgeFixture);
 
-<<<<<<< HEAD
-      await bridge.connect(owner).registerChain(chain1, 1000, 1000, validatorsCardanoData);
-      await bridge.connect(owner).registerChain(chain2, 1000, 1000, validatorsCardanoData);
-
-=======
-      await bridge.connect(owner).registerChain(chain1, 1000, validatorAddressChainData);
-      await bridge.connect(owner).registerChain(chain2, 1000, validatorAddressChainData);
->>>>>>> 37da95b5
+      await bridge.connect(owner).registerChain(chain1, 1000, 1000, validatorAddressChainData);
+      await bridge.connect(owner).registerChain(chain2, 1000, 1000, validatorAddressChainData);
       let hotWalletStateOriginalSource = await claims.chainTokenQuantity(
         validatorClaimsBRC.bridgingRequestClaims[0].sourceChainId
       );
@@ -1262,16 +1125,23 @@
         hotWalletStateOriginalSource + BigInt(validatorClaimsBRC.bridgingRequestClaims[0].nativeCurrencyAmountSource)
       );
 
-      expect(await claims.chainWrappedTokenQuantity(validatorClaimsBRC.bridgingRequestClaims[0].sourceChainId)).to.equal(
-        hotWalletWrappedStateOriginalSource + BigInt(validatorClaimsBRC.bridgingRequestClaims[0].wrappedTokenAmountSource)
+      expect(
+        await claims.chainWrappedTokenQuantity(validatorClaimsBRC.bridgingRequestClaims[0].sourceChainId)
+      ).to.equal(
+        hotWalletWrappedStateOriginalSource +
+          BigInt(validatorClaimsBRC.bridgingRequestClaims[0].wrappedTokenAmountSource)
       );
 
       expect(await claims.chainTokenQuantity(validatorClaimsBRC.bridgingRequestClaims[0].destinationChainId)).to.equal(
-        hotWalletStateOriginalDestination - BigInt(validatorClaimsBRC.bridgingRequestClaims[0].nativeCurrencyAmountDestination)
-      );
-
-      expect(await claims.chainWrappedTokenQuantity(validatorClaimsBRC.bridgingRequestClaims[0].destinationChainId)).to.equal(
-        hotWalletWrappedStateOriginalDestination + BigInt(validatorClaimsBRC.bridgingRequestClaims[0].wrappedTokenAmountDestination)
+        hotWalletStateOriginalDestination -
+          BigInt(validatorClaimsBRC.bridgingRequestClaims[0].nativeCurrencyAmountDestination)
+      );
+
+      expect(
+        await claims.chainWrappedTokenQuantity(validatorClaimsBRC.bridgingRequestClaims[0].destinationChainId)
+      ).to.equal(
+        hotWalletWrappedStateOriginalDestination +
+          BigInt(validatorClaimsBRC.bridgingRequestClaims[0].wrappedTokenAmountDestination)
       );
 
       await bridge.connect(validators[0]).submitSignedBatch(signedBatch);
@@ -1288,17 +1158,20 @@
         hotWalletStateOriginalSource + BigInt(validatorClaimsBRC.bridgingRequestClaims[0].nativeCurrencyAmountSource)
       );
 
-      expect(await claims.chainWrappedTokenQuantity(validatorClaimsBRC.bridgingRequestClaims[0].sourceChainId)).to.equal(
-        hotWalletWrappedStateOriginalSource + BigInt(validatorClaimsBRC.bridgingRequestClaims[0].wrappedTokenAmountSource)
+      expect(
+        await claims.chainWrappedTokenQuantity(validatorClaimsBRC.bridgingRequestClaims[0].sourceChainId)
+      ).to.equal(
+        hotWalletWrappedStateOriginalSource +
+          BigInt(validatorClaimsBRC.bridgingRequestClaims[0].wrappedTokenAmountSource)
       );
 
       expect(await claims.chainTokenQuantity(validatorClaimsBRC.bridgingRequestClaims[0].destinationChainId)).to.equal(
         hotWalletStateOriginalDestination
       );
 
-      expect(await claims.chainWrappedTokenQuantity(validatorClaimsBRC.bridgingRequestClaims[0].destinationChainId)).to.equal(
-        hotWalletWrappedStateOriginalDestination
-      );
+      expect(
+        await claims.chainWrappedTokenQuantity(validatorClaimsBRC.bridgingRequestClaims[0].destinationChainId)
+      ).to.equal(hotWalletWrappedStateOriginalDestination);
 
       validatorClaimsRRC.refundRequestClaims[0].shouldDecrementHotWallet = true;
       validatorClaimsRRC.refundRequestClaims[0].originChainId = chain1.id;
@@ -1319,7 +1192,7 @@
       validatorClaimsRRC.refundRequestClaims[0].shouldDecrementHotWallet = false;
       validatorClaimsRRC.refundRequestClaims[0].originChainId = chain2.id;
     });
-    
+
     it("Use Case 2: BRC -> BEFC -> RRC -> BEFC -> RRC -> BEFC", async function () {
       const {
         bridge,
@@ -1335,14 +1208,8 @@
         validatorAddressChainData,
       } = await loadFixture(deployBridgeFixture);
 
-<<<<<<< HEAD
-      await bridge.connect(owner).registerChain(chain1, 1000, 1000, validatorsCardanoData);
-      await bridge.connect(owner).registerChain(chain2, 1000, 1000, validatorsCardanoData);
-
-=======
-      await bridge.connect(owner).registerChain(chain1, 1000, validatorAddressChainData);
-      await bridge.connect(owner).registerChain(chain2, 1000, validatorAddressChainData);
->>>>>>> 37da95b5
+      await bridge.connect(owner).registerChain(chain1, 1000, 1000, validatorAddressChainData);
+      await bridge.connect(owner).registerChain(chain2, 1000, 1000, validatorAddressChainData);
       let hotWalletStateOriginalSource = await claims.chainTokenQuantity(
         validatorClaimsBRC.bridgingRequestClaims[0].sourceChainId
       );
@@ -1370,16 +1237,23 @@
         hotWalletStateOriginalSource + BigInt(validatorClaimsBRC.bridgingRequestClaims[0].nativeCurrencyAmountSource)
       );
 
-      expect(await claims.chainWrappedTokenQuantity(validatorClaimsBRC.bridgingRequestClaims[0].sourceChainId)).to.equal(
-        hotWalletWrappedStateOriginalSource + BigInt(validatorClaimsBRC.bridgingRequestClaims[0].wrappedTokenAmountSource)
+      expect(
+        await claims.chainWrappedTokenQuantity(validatorClaimsBRC.bridgingRequestClaims[0].sourceChainId)
+      ).to.equal(
+        hotWalletWrappedStateOriginalSource +
+          BigInt(validatorClaimsBRC.bridgingRequestClaims[0].wrappedTokenAmountSource)
       );
 
       expect(await claims.chainTokenQuantity(validatorClaimsBRC.bridgingRequestClaims[0].destinationChainId)).to.equal(
-        hotWalletStateOriginalDestination - BigInt(validatorClaimsBRC.bridgingRequestClaims[0].nativeCurrencyAmountDestination)
-      );
-
-      expect(await claims.chainWrappedTokenQuantity(validatorClaimsBRC.bridgingRequestClaims[0].destinationChainId)).to.equal(
-        hotWalletWrappedStateOriginalDestination + BigInt(validatorClaimsBRC.bridgingRequestClaims[0].wrappedTokenAmountDestination)
+        hotWalletStateOriginalDestination -
+          BigInt(validatorClaimsBRC.bridgingRequestClaims[0].nativeCurrencyAmountDestination)
+      );
+
+      expect(
+        await claims.chainWrappedTokenQuantity(validatorClaimsBRC.bridgingRequestClaims[0].destinationChainId)
+      ).to.equal(
+        hotWalletWrappedStateOriginalDestination +
+          BigInt(validatorClaimsBRC.bridgingRequestClaims[0].wrappedTokenAmountDestination)
       );
 
       // --- END BRC ---
@@ -1400,16 +1274,22 @@
         hotWalletStateOriginalSource + BigInt(validatorClaimsBRC.bridgingRequestClaims[0].nativeCurrencyAmountSource)
       );
 
-      expect(await claims.chainWrappedTokenQuantity(validatorClaimsBRC.bridgingRequestClaims[0].sourceChainId)).to.equal(
-        hotWalletWrappedStateOriginalSource + BigInt(validatorClaimsBRC.bridgingRequestClaims[0].wrappedTokenAmountSource)
+      expect(
+        await claims.chainWrappedTokenQuantity(validatorClaimsBRC.bridgingRequestClaims[0].sourceChainId)
+      ).to.equal(
+        hotWalletWrappedStateOriginalSource +
+          BigInt(validatorClaimsBRC.bridgingRequestClaims[0].wrappedTokenAmountSource)
       );
 
       expect(await claims.chainTokenQuantity(validatorClaimsBRC.bridgingRequestClaims[0].destinationChainId)).to.equal(
         hotWalletStateOriginalDestination
       );
 
-      expect(await claims.chainWrappedTokenQuantity(validatorClaimsBRC.bridgingRequestClaims[0].destinationChainId)).to.equal(
-        hotWalletWrappedStateOriginalDestination + BigInt(validatorClaimsBRC.bridgingRequestClaims[0].wrappedTokenAmountDestination)
+      expect(
+        await claims.chainWrappedTokenQuantity(validatorClaimsBRC.bridgingRequestClaims[0].destinationChainId)
+      ).to.equal(
+        hotWalletWrappedStateOriginalDestination +
+          BigInt(validatorClaimsBRC.bridgingRequestClaims[0].wrappedTokenAmountDestination)
       );
 
       // --- END BEFC 1 ---
