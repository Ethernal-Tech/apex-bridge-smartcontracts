--- conflicted
+++ resolved
@@ -273,8 +273,6 @@
       expect(await claimsHelper.hasVoted(hash, validators[4].address)).to.be.false;
     });
 
-<<<<<<< HEAD
-=======
     it("Batch Executed Claim should emit BatchExecutionInfo event", async function () {
       const {
         bridge,
@@ -313,7 +311,6 @@
         ]);
     });
 
->>>>>>> 20fcbfd6
     it("Should update lastBatchedTxNonce when Bridging Executed Claim is confirmed", async function () {
       const {
         bridge,
@@ -491,11 +488,6 @@
       expect(await claimsHelper.hasVoted(hash, validators[4].address)).to.be.false;
     });
 
-<<<<<<< HEAD
-    it("Should reset currentBatchBlock when Bridging Executed Failed Claim is confirmed", async function () {
-      const {
-        bridge,
-=======
     it("Batch Execution Failed Claim should emit BatchExecutionInfo event", async function () {
       const {
         bridge,
@@ -537,7 +529,6 @@
     it("Should reset currentBatchBlock when Bridging Executed Failed Claim is confirmed", async function () {
       const {
         bridge,
->>>>>>> 20fcbfd6
         claimsHelper,
         owner,
         chain1,
@@ -616,8 +607,6 @@
       expect(nextBatchBlock).to.greaterThan(currentBlock + 1);
       expect(lastConfirmedTxNonce - lastBatchedTxNonce).to.be.lessThanOrEqual(1);
     });
-<<<<<<< HEAD
-=======
     it("Should update lastBatchedTxNonce when Bridging Excuted Failed Claim is confirmed", async function () {
       const {
         bridge,
@@ -656,7 +645,6 @@
 
       expect(await claims.lastBatchedTxNonce(_destinationChain)).to.equal(1);
     });
->>>>>>> 20fcbfd6
     it("Should increase chainTokenQuantity when Bridging Excuted Failed Claim is confirmed", async function () {
       const {
         bridge,
