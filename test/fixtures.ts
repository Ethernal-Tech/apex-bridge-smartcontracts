--- conflicted
+++ resolved
@@ -429,11 +429,7 @@
     feeSignature: "0x746573740000000000000000000000000000000000000000000000000000000F",
     firstTxNonceId: 1,
     lastTxNonceId: 2,
-<<<<<<< HEAD
-    isConsolidation: false
-=======
     isConsolidation: false,
->>>>>>> 7687a60d
   };
 
   const cardanoBlocks = [
