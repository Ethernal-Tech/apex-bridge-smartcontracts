import { ethers } from "hardhat";
import { Bridge, Claims, ClaimsHelper, SignedBatches, Slots, Validators, Admin } from "../typechain-types";
import { setCode } from "@nomicfoundation/hardhat-toolbox/network-helpers";

export enum BatchType {
  NORMAL = 0,
  CONSOLIDATION = 1,
  VALIDATORSET = 2,
  VALIDATORSET_FINAL = 3,
}

export enum TransactionType {
  NORMAL = 0,
  DEFUND = 1,
  REFUND = 2,
  STAKE_DELEGATION = 3,
}

export async function deployBridgeFixture() {
  const PRECOMPILE_MOCK = "0x600160005260206000F3"; // returns true for isSignatureValid

  await setCode("0x0000000000000000000000000000000000002050", PRECOMPILE_MOCK);
  await setCode("0x0000000000000000000000000000000000002060", PRECOMPILE_MOCK);

  // Contracts are deployed using the first signer/account by default
  const [owner, validator1, validator2, validator3, validator4, validator5, validator6] = await ethers.getSigners();
  const validators = [validator1, validator2, validator3, validator4, validator5];

  const hre = require("hardhat");

  const Bridge = await ethers.getContractFactory("Bridge");
  const bridgeLogic = await Bridge.deploy();

  const ClaimsHelper = await ethers.getContractFactory("ClaimsHelper");
  const claimsHelperLogic = await ClaimsHelper.deploy();

  const Claims = await ethers.getContractFactory("Claims");
  const claimsLogic = await Claims.deploy();

  const SignedBatches = await ethers.getContractFactory("SignedBatches");
  const signedBatchesLogic = await SignedBatches.deploy();

  const Slots = await ethers.getContractFactory("Slots");
  const slotsLogic = await Slots.deploy();

  const Validators = await ethers.getContractFactory("Validators");
  const validatorscLogic = await Validators.deploy();

  const Admin = await ethers.getContractFactory("Admin");
  const adminLogic = await Admin.deploy();

  // deployment of contract proxy
  const BridgeProxy = await ethers.getContractFactory("ERC1967Proxy");
  const ClaimsHelperProxy = await ethers.getContractFactory("ERC1967Proxy");
  const ClaimsProxy = await ethers.getContractFactory("ERC1967Proxy");
  const SignedBatchesProxy = await ethers.getContractFactory("ERC1967Proxy");
  const SlotsProxy = await ethers.getContractFactory("ERC1967Proxy");
  const ValidatorscProxy = await ethers.getContractFactory("ERC1967Proxy");
  const AdminProxy = await ethers.getContractFactory("ERC1967Proxy");

  const bridgeProxy = await BridgeProxy.deploy(
    await bridgeLogic.getAddress(),
    Bridge.interface.encodeFunctionData("initialize", [owner.address, owner.address])
  );

  const claimsHelperProxy = await ClaimsHelperProxy.deploy(
    await claimsHelperLogic.getAddress(),
    ClaimsHelper.interface.encodeFunctionData("initialize", [owner.address, owner.address])
  );

  const claimsProxy = await ClaimsProxy.deploy(
    await claimsLogic.getAddress(),
    Claims.interface.encodeFunctionData("initialize", [owner.address, owner.address, 2, 5])
  );

  const signedBatchesProxy = await SignedBatchesProxy.deploy(
    await signedBatchesLogic.getAddress(),
    SignedBatches.interface.encodeFunctionData("initialize", [owner.address, owner.address])
  );

  const slotsProxy = await SlotsProxy.deploy(
    await slotsLogic.getAddress(),
    Slots.interface.encodeFunctionData("initialize", [owner.address, owner.address])
  );

  const validatorsAddresses = [
    validator1.address,
    validator2.address,
    validator3.address,
    validator4.address,
    validator5.address,
  ];

  const validatorsProxy = await ValidatorscProxy.deploy(
    await validatorscLogic.getAddress(),
    Validators.interface.encodeFunctionData("initialize", [owner.address, owner.address, validatorsAddresses])
  );

  const adminProxy = await AdminProxy.deploy(
    await adminLogic.getAddress(),
    Admin.interface.encodeFunctionData("initialize", [owner.address, owner.address])
  );

  //casting proxy contracts to contract logic
  const BridgeDeployed = await ethers.getContractFactory("Bridge");
  const bridge = BridgeDeployed.attach(bridgeProxy.target) as Bridge;

  const ClaimsHelperDeployed = await ethers.getContractFactory("ClaimsHelper");
  const claimsHelper = ClaimsHelperDeployed.attach(claimsHelperProxy.target) as ClaimsHelper;

  const ClaimsDeployed = await ethers.getContractFactory("Claims");
  const claims = ClaimsDeployed.attach(claimsProxy.target) as Claims;

  const SignedBatchesDeployed = await ethers.getContractFactory("SignedBatches");
  const signedBatches = SignedBatchesDeployed.attach(signedBatchesProxy.target) as SignedBatches;

  const SlotsDeployed = await ethers.getContractFactory("Slots");
  const slots = SlotsDeployed.attach(slotsProxy.target) as Slots;

  const ValidatorsDeployed = await ethers.getContractFactory("Validators");
  const validatorsc = ValidatorsDeployed.attach(validatorsProxy.target) as Validators;

  const AdminDeployed = await ethers.getContractFactory("Admin");
  const admin = AdminDeployed.attach(adminProxy.target) as Admin;

  await bridge.setDependencies(
    claimsProxy.target,
    signedBatchesProxy.target,
    slotsProxy.target,
    validatorsProxy.target
  );

  await claimsHelper.setDependencies(claims.target, signedBatches.target);

  await claims.setDependencies(bridge.target, claimsHelper.target, validatorsc.target, admin.target);

  await signedBatches.setDependencies(bridge.target, claimsHelper.target, validatorsc);

  await slots.setDependencies(bridge.target, validatorsc.target);

  await validatorsc.setDependencies(bridge.target);

  await admin.setDependencies(claims.target);

  const chain1 = {
    id: 1,
    addressMultisig: "addr_test1vqeux7xwusdju9dvsj8h7mca9aup2k439kfmwy773xxc2hcu7zy99",
    addressFeePayer: "addr_test1vrqaf07rkulldmr68nxktctsycs4wlj6urzlvpecwf37fmgc38xc6",
    chainType: 0, // cardano chain
  };

  const chain2 = {
    id: 2,
    addressMultisig: "addr_test1vr8zy7jk35n9yyw4jg0r4z98eygmrqxvz5sch4dva9c8s2qjv2edc",
    addressFeePayer: "addr_test1vz8g63va7qat4ajyja4sndp06rv3penf3htqcwt6x4znyacfpea75",
    chainType: 1,
  };

  const validatorClaimsBRC = {
    bridgingRequestClaims: [
      {
        observedTransactionHash: "0x7465737400000000000000000000000000000000000000000000000000000000",
<<<<<<< HEAD
        nativeCurrencyAmountSource: 100,
        wrappedTokenAmountSource: 100,
        nativeCurrencyAmountDestination: 100,
        wrappedTokenAmountDestination: 100,
        retryCounter: 0,
        receivers: [
          {
            amount: 100,
            amountWrapped: 100,
            destinationAddress: "0x123...",
          },
        ],
        sourceChainId: 1,
        destinationChainId: 2,
      },
    ],
    batchExecutedClaims: [],
    batchExecutionFailedClaims: [],
    refundRequestClaims: [],
    hotWalletIncrementClaims: [],
  };
  const validatorClaimsBRCWrapped = {
    bridgingRequestClaims: [
      {
        observedTransactionHash: "0x7465737400000000000000000000000000000000000000000000000000000000",
        nativeCurrencyAmountSource: 0,
        wrappedTokenAmountSource: 100,
        nativeCurrencyAmountDestination: 0,
        wrappedTokenAmountDestination: 100,
        retryCounter: 0,
        receivers: [
          {
            amount: 0,
            amountWrapped: 100,
=======
        totalAmountSrc: 100,
        totalAmountDst: 99,
        retryCounter: 0,
        receivers: [
          {
            amount: 99,
>>>>>>> 03c750f1
            destinationAddress: "0x123...",
          },
        ],
        sourceChainId: 1,
        destinationChainId: 2,
      },
    ],
    batchExecutedClaims: [],
    batchExecutionFailedClaims: [],
    refundRequestClaims: [],
    hotWalletIncrementClaims: [],
  };

  const validatorClaimsBRC_bunch32 = {
    bridgingRequestClaims: Array.from({ length: 32 }, (_, i) => ({
      observedTransactionHash: "0x" + Buffer.from(`test${i}`).toString("hex").padEnd(64, "0").slice(0, 64),
<<<<<<< HEAD
      nativeCurrencyAmountSource: 100,
      wrappedTokenAmountSource: 0,
      nativeCurrencyAmountDestination: 100,
      wrappedTokenAmountDestination: 0,
      retryCounter: 0,
      receivers: [
        {
          amount: 100 + i,
          amountWrapped: 100 + i,
=======
      totalAmountSrc: 100 + i,
      totalAmountDst: 99 + i,
      retryCounter: 0,
      receivers: [
        {
          amount: 99 + i,
>>>>>>> 03c750f1
          destinationAddress: `0x123...${i}`,
        },
      ],
      sourceChainId: 1,
      destinationChainId: 2,
    })),
    batchExecutedClaims: [],
    batchExecutionFailedClaims: [],
    refundRequestClaims: [],
    hotWalletIncrementClaims: [],
  };

  const validatorClaimsBRC_bunch33 = {
    bridgingRequestClaims: Array.from({ length: 33 }, (_, i) => ({
      observedTransactionHash: "0x" + Buffer.from(`test${i}`).toString("hex").padEnd(64, "0").slice(0, 64),
<<<<<<< HEAD
      nativeCurrencyAmountSource: 100,
      wrappedTokenAmountSource: 0,
      nativeCurrencyAmountDestination: 100,
      wrappedTokenAmountDestination: 0,
      retryCounter: 0,
      receivers: [
        {
          amount: 100 + i,
          amountWrapped: 100 + i,
=======
      totalAmountSrc: 100 + i,
      totalAmountDst: 99 + i,
      retryCounter: 0,
      receivers: [
        {
          amount: 99 + i,
>>>>>>> 03c750f1
          destinationAddress: `0x123...${i}`,
        },
      ],
      sourceChainId: 1,
      destinationChainId: 2,
    })),
    batchExecutedClaims: [],
    batchExecutionFailedClaims: [],
    refundRequestClaims: [],
    hotWalletIncrementClaims: [],
  };

  const validatorClaimsBRC_confirmedTransactions = {
    bridgingRequestClaims: [
      {
        observedTransactionHash: "0x7465737400000000000000000000000000000000000000000000000000000000",
<<<<<<< HEAD
        nativeCurrencyAmountSource: 100,
        wrappedTokenAmountSource: 0,
        nativeCurrencyAmountDestination: 100,
        wrappedTokenAmountDestination: 0,
=======
        totalAmountSrc: 100,
        totalAmountDst: 99,
>>>>>>> 03c750f1
        retryCounter: 0,
        receivers: [
          {
            amount: 99,
            destinationAddress: "0x234...",
<<<<<<< HEAD
            amount: 100,
            amountWrapped: 0,
=======
>>>>>>> 03c750f1
          },
        ],
        sourceChainId: 1,
        destinationChainId: 2,
      },
    ],
    batchExecutedClaims: [],
    batchExecutionFailedClaims: [],
    refundRequestClaims: [],
    hotWalletIncrementClaims: [],
  };

  const validatorClaimsBRC_tooManyReceivers = {
    bridgingRequestClaims: [
      {
        observedTransactionHash: "0x7465737400000000000000000000000000000000000000000000000000000000",
<<<<<<< HEAD
        nativeCurrencyAmountSource: 100,
        wrappedTokenAmountSource: 0,
        nativeCurrencyAmountDestination: 100,
        wrappedTokenAmountDestination: 0,
        totalAmount: 100,
=======
        totalAmountSrc: 100,
        totalAmountDst: 99,
>>>>>>> 03c750f1
        retryCounter: 0,
        receivers: [
          ...Array.from({ length: 17 }, (_, i) => ({
            amount: 99 + i,
            destinationAddress: `0x123...${(i + 1).toString().padStart(8, "0")}`,
<<<<<<< HEAD
            amount: 100 + i,
            amountWrapped: 100 + i,
=======
>>>>>>> 03c750f1
          })),
        ],
        sourceChainId: 1,
        destinationChainId: 2,
      },
    ],
    batchExecutedClaims: [],
    batchExecutionFailedClaims: [],
    refundRequestClaims: [],
    hotWalletIncrementClaims: [],
  };

  const validatorClaimsBEC = {
    bridgingRequestClaims: [],
    batchExecutedClaims: [
      {
        observedTransactionHash: "0x7465737500000000000000000000000000000000000000000000000000000000",
        chainId: 2,
        batchNonceId: 1,
      },
    ],
    batchExecutionFailedClaims: [],
    refundRequestClaims: [],
    hotWalletIncrementClaims: [],
  };

  const validatorClaimsBEC_another = {
    bridgingRequestClaims: [],
    batchExecutedClaims: [
      {
        observedTransactionHash: "0x7465737500000000000000000000000000000000000000000000000000000001",
        chainId: 2,
        batchNonceId: 1,
      },
    ],
    batchExecutionFailedClaims: [],
    refundRequestClaims: [],
    hotWalletIncrementClaims: [],
  };

  const validatorClaimsBEFC = {
    bridgingRequestClaims: [],
    batchExecutedClaims: [],
    batchExecutionFailedClaims: [
      {
        observedTransactionHash: "0x7465737400000000000000000000000000000000000000000000000000000000",
        chainId: 2,
        batchNonceId: 1,
      },
    ],
    refundRequestClaims: [],
    hotWalletIncrementClaims: [],
  };

  const validatorClaimsBEFC_another = {
    bridgingRequestClaims: [],
    batchExecutedClaims: [],
    batchExecutionFailedClaims: [
      {
        observedTransactionHash: "0x7465737400000000000000000000000000000000000000000000000000000001",
        chainId: 2,
        batchNonceId: 1,
      },
    ],
    refundRequestClaims: [],
    hotWalletIncrementClaims: [],
  };

  const validatorClaimsRRC = {
    bridgingRequestClaims: [],
    batchExecutedClaims: [],
    batchExecutionFailedClaims: [],
    refundRequestClaims: [
      {
        originTransactionHash: "0x7465737400000000000000000000000000000000000000000000000000000000",
        refundTransactionHash: "0x0000000000000000000000000000000000000000000000000000000000000000",
        originAmount: 100,
        originWrappedAmount: 100,
        outputIndexes: "0x7465737400000000000000000000000000000000000000000000000000000000",
        originSenderAddress: "receiver1",
        retryCounter: 0,
        originChainId: 2,
        shouldDecrementHotWallet: false,
        destinationChainId: 1,
      },
    ],
    hotWalletIncrementClaims: [],
  };

  const validatorClaimsRRC_shouldDecrement = {
    bridgingRequestClaims: [],
    batchExecutedClaims: [],
    batchExecutionFailedClaims: [],
    refundRequestClaims: [
      {
        originTransactionHash: "0x7465737400000000000000000000000000000000000000000000000000000000",
        refundTransactionHash: "0x0000000000000000000000000000000000000000000000000000000000000000",
        originAmount: 100,
        originWrappedAmount: 100,
        outputIndexes: "0x7465737400000000000000000000000000000000000000000000000000000000",
        originSenderAddress: "receiver1",
        retryCounter: 0,
        originChainId: 2,
        shouldDecrementHotWallet: true,
        destinationChainId: 1,
      },
    ],
    hotWalletIncrementClaims: [],
  };

  const validatorClaimsRRC_wrongHash = {
    bridgingRequestClaims: [],
    batchExecutedClaims: [],
    batchExecutionFailedClaims: [],
    refundRequestClaims: [
      {
        originTransactionHash: "0x7465737400000000000000000000000000000000000000000000000000000000",
        refundTransactionHash: "0x7465737400000000000000000000000000000000000000000000000000000001",
        originAmount: 100,
        originWrappedAmount: 100,
        outputIndexes: "0x7465737400000000000000000000000000000000000000000000000000000000",
        originSenderAddress: "receiver1",
        retryCounter: 0,
        originChainId: 2,
        shouldDecrementHotWallet: false,
        destinationChainId: 1,
      },
    ],
    hotWalletIncrementClaims: [],
  };

  const validatorClaimsHWIC = {
    bridgingRequestClaims: [],
    batchExecutedClaims: [],
    batchExecutionFailedClaims: [],
    refundRequestClaims: [],
    hotWalletIncrementClaims: [
      {
        chainId: 1,
        amount: 100,
        amountWrapped: 100,
      },
    ],
  };

  const signedBatch = {
    id: 1,
    firstTxNonceId: 1,
    lastTxNonceId: 1,
    destinationChainId: 2,
    signature: "0x746573740000000000000000000000000000000000000000000000000000000A",
    rawTransaction: "0x7465737400000000000000000000000000000000000000000000000000000000",
    feeSignature: "0x746573740000000000000000000000000000000000000000000000000000000F",
    batchType: BatchType.NORMAL,
    stakeSignature: "0x746573740000000000000000000000000000000000000000000000000000000B",
  };

  const signedBatchConsolidation = {
    id: 1,
    destinationChainId: 2,
    rawTransaction: "0x7465737400000000000000000000000000000000000000000000000000000000",
    signature: "0x746573740000000000000000000000000000000000000000000000000000000A",
    feeSignature: "0x746573740000000000000000000000000000000000000000000000000000000F",
    firstTxNonceId: 0,
    lastTxNonceId: 0,
    batchType: BatchType.CONSOLIDATION,
    stakeSignature: "0x746573740000000000000000000000000000000000000000000000000000000B",
  };

  const signedBatchDefund = {
    id: 1,
    firstTxNonceId: 1,
    lastTxNonceId: 2,
    destinationChainId: 2,
    signature: "0x746573740000000000000000000000000000000000000000000000000000000A",
    feeSignature: "0x746573740000000000000000000000000000000000000000000000000000000F",
    rawTransaction: "0x7465737400000000000000000000000000000000000000000000000000000000",
    batchType: BatchType.NORMAL,
    stakeSignature: "0x746573740000000000000000000000000000000000000000000000000000000B",
  };

  const signedBatchStakeDel = {
    id: 1,
    firstTxNonceId: 1,
    lastTxNonceId: 1,
    destinationChainId: 1,
    signature: "0x746573740000000000000000000000000000000000000000000000000000000A",
    feeSignature: "0x746573740000000000000000000000000000000000000000000000000000000F",
    rawTransaction: "0x7465737400000000000000000000000000000000000000000000000000000000",
    batchType: BatchType.NORMAL,
    stakeSignature: "0x746573740000000000000000000000000000000000000000000000000000000B",
  };

  const cardanoBlocks = [
    {
      blockSlot: 1,
      blockHash: "0x7465737400000000000000000000000000000000000000000000000000000000",
    },
    {
      blockSlot: 2,
      blockHash: "0x7465737400000000000000000000000000000000000000000000000000000000",
    },
  ];

  const cardanoBlocksTooManyBlocks = Array.from({ length: 41 }, (_, i) => ({
    blockSlot: i + 1,
    blockHash: `0x${"74657374".padEnd(64, "0")}${(i + 1).toString(16).padStart(2, "0")}`.slice(0, 66),
  }));

  const validatorAddressChainData = validators.map((val, index) => ({
    addr: val.address,
    data: {
      key: [
        (4n * BigInt(index)).toString(),
        (4n * BigInt(index) + 1n).toString(),
        (4n * BigInt(index) + 2n).toString(),
        (4n * BigInt(index) + 3n).toString(),
      ],
    },
    keySignature: "0x1234567890abcdef1234567890abcdef1234567890abcdef1234567890abcdef",
    keyFeeSignature: "0xabcdef1234567890abcdef1234567890abcdef1234567890abcdef1234567890",
  }));

  const validatorCardanoData = validatorAddressChainData[0].data;
  const bridgeAddrIndex = 0;

  return {
    hre,
    bridge,
    claimsHelper,
    claims,
    signedBatches,
    slots,
    admin,
    owner,
    chain1,
    chain2,
    validatorsc,
    validator6,
    validatorClaimsBRC,
    validatorClaimsBRC_bunch32,
    validatorClaimsBRC_bunch33,
    validatorClaimsBEC,
    validatorClaimsBEC_another,
    validatorClaimsBEFC,
    validatorClaimsBEFC_another,
    validatorClaimsRRC,
    validatorClaimsHWIC,
    validatorClaimsBRCWrapped,
    validatorClaimsRRC_wrongHash,
    validatorClaimsRRC_shouldDecrement,
    validatorClaimsBRC_confirmedTransactions,
    validatorClaimsBRC_tooManyReceivers,
    signedBatch,
    signedBatchConsolidation,
    signedBatchDefund,
    signedBatchStakeDel,
    validatorAddressChainData,
    validatorCardanoData,
    validators,
    cardanoBlocks,
    cardanoBlocksTooManyBlocks,
    bridgeAddrIndex,
  };
}<|MERGE_RESOLUTION|>--- conflicted
+++ resolved
@@ -160,7 +160,6 @@
     bridgingRequestClaims: [
       {
         observedTransactionHash: "0x7465737400000000000000000000000000000000000000000000000000000000",
-<<<<<<< HEAD
         nativeCurrencyAmountSource: 100,
         wrappedTokenAmountSource: 100,
         nativeCurrencyAmountDestination: 100,
@@ -195,14 +194,6 @@
           {
             amount: 0,
             amountWrapped: 100,
-=======
-        totalAmountSrc: 100,
-        totalAmountDst: 99,
-        retryCounter: 0,
-        receivers: [
-          {
-            amount: 99,
->>>>>>> 03c750f1
             destinationAddress: "0x123...",
           },
         ],
@@ -219,7 +210,6 @@
   const validatorClaimsBRC_bunch32 = {
     bridgingRequestClaims: Array.from({ length: 32 }, (_, i) => ({
       observedTransactionHash: "0x" + Buffer.from(`test${i}`).toString("hex").padEnd(64, "0").slice(0, 64),
-<<<<<<< HEAD
       nativeCurrencyAmountSource: 100,
       wrappedTokenAmountSource: 0,
       nativeCurrencyAmountDestination: 100,
@@ -229,14 +219,6 @@
         {
           amount: 100 + i,
           amountWrapped: 100 + i,
-=======
-      totalAmountSrc: 100 + i,
-      totalAmountDst: 99 + i,
-      retryCounter: 0,
-      receivers: [
-        {
-          amount: 99 + i,
->>>>>>> 03c750f1
           destinationAddress: `0x123...${i}`,
         },
       ],
@@ -252,7 +234,6 @@
   const validatorClaimsBRC_bunch33 = {
     bridgingRequestClaims: Array.from({ length: 33 }, (_, i) => ({
       observedTransactionHash: "0x" + Buffer.from(`test${i}`).toString("hex").padEnd(64, "0").slice(0, 64),
-<<<<<<< HEAD
       nativeCurrencyAmountSource: 100,
       wrappedTokenAmountSource: 0,
       nativeCurrencyAmountDestination: 100,
@@ -262,14 +243,6 @@
         {
           amount: 100 + i,
           amountWrapped: 100 + i,
-=======
-      totalAmountSrc: 100 + i,
-      totalAmountDst: 99 + i,
-      retryCounter: 0,
-      receivers: [
-        {
-          amount: 99 + i,
->>>>>>> 03c750f1
           destinationAddress: `0x123...${i}`,
         },
       ],
@@ -286,25 +259,16 @@
     bridgingRequestClaims: [
       {
         observedTransactionHash: "0x7465737400000000000000000000000000000000000000000000000000000000",
-<<<<<<< HEAD
         nativeCurrencyAmountSource: 100,
         wrappedTokenAmountSource: 0,
         nativeCurrencyAmountDestination: 100,
         wrappedTokenAmountDestination: 0,
-=======
-        totalAmountSrc: 100,
-        totalAmountDst: 99,
->>>>>>> 03c750f1
         retryCounter: 0,
         receivers: [
           {
             amount: 99,
             destinationAddress: "0x234...",
-<<<<<<< HEAD
-            amount: 100,
             amountWrapped: 0,
-=======
->>>>>>> 03c750f1
           },
         ],
         sourceChainId: 1,
@@ -321,26 +285,17 @@
     bridgingRequestClaims: [
       {
         observedTransactionHash: "0x7465737400000000000000000000000000000000000000000000000000000000",
-<<<<<<< HEAD
         nativeCurrencyAmountSource: 100,
         wrappedTokenAmountSource: 0,
         nativeCurrencyAmountDestination: 100,
         wrappedTokenAmountDestination: 0,
         totalAmount: 100,
-=======
-        totalAmountSrc: 100,
-        totalAmountDst: 99,
->>>>>>> 03c750f1
         retryCounter: 0,
         receivers: [
           ...Array.from({ length: 17 }, (_, i) => ({
             amount: 99 + i,
             destinationAddress: `0x123...${(i + 1).toString().padStart(8, "0")}`,
-<<<<<<< HEAD
-            amount: 100 + i,
             amountWrapped: 100 + i,
-=======
->>>>>>> 03c750f1
           })),
         ],
         sourceChainId: 1,
