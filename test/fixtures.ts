--- conflicted
+++ resolved
@@ -1,9 +1,5 @@
 import { ethers } from "hardhat";
-<<<<<<< HEAD
-import { Bridge, Claims, ClaimsHelper, SignedBatches, Slots, Validators } from "../typechain-types";
-=======
 import { Bridge, Claims, ClaimsHelper, SignedBatches, Slots, Validators, Admin } from "../typechain-types";
->>>>>>> a8f9e0b9
 
 export async function deployBridgeFixture() {
   // Contracts are deployed using the first signer/account by default
